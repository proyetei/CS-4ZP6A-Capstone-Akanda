--- conflicted
+++ resolved
@@ -46,33 +46,18 @@
                             (FunCall ("f" ++ show p) (map Int [2 .. p + 1])) 
                             (genCall (p - 1))
 
-<<<<<<< HEAD
-        in Module "NestedFunction" [ImportLib "Nat"]
-            $ iszero n
-
-=======
         in Module "NestedFunction" [ImportLib "Nat"] $ iszero n
->>>>>>> 3ffbfde3
     , \n -> let --4 A specified number of simple datatype declarations.
         genData 0 = []
         genData 1 = [DefDataType "X1" [("Y", Con "X1")] (Con "Type")]
         genData m = DefDataType ("X" ++ show m) [("Y", Con ("X" ++ show m))] (Con "Type") : genData (m-1)
-<<<<<<< HEAD
-        in Module "DataSimpleDeclarations" [ImportLib "Nat"] $ genData n
-
-=======
         in Module "DataSimpleDeclarations" [ImportLib "Nat"]  $ genData n
->>>>>>> 3ffbfde3
     , \n -> let --5 Variable declaration with an identifier of a specified length.
         iszero 0 = []
         iszero _ = [DefVar (genIdentifier n) (Just $ Con "Nat") $ Int 0]    
         genIdentifier 1 = "x"
         genIdentifier m = 'x' : genIdentifier (m-1)
-<<<<<<< HEAD
-        in Module "LongIdentifier" [ImportLib "Nat"] $ iszero n
-=======
         in Module "LongIdentifier" [ImportLib "Nat"]  $ iszero n
->>>>>>> 3ffbfde3
     
     -- 6 Description: A record declaration with N dependent fields
     ,\n -> let --6
@@ -130,7 +115,6 @@
     
     , -- 8 Description: Generate record with N parameters 
     \n -> let 
-<<<<<<< HEAD
         iszero 0 = []
         iszero _ = [recDef, exampleInit]
         -- Helper to build the sum exp 1 + 2 + ... + n
@@ -159,35 +143,6 @@
         exampleInit = DefRec "example" recTypeInstance "Const"
                        [("sums", Paren sumExpr)]
       in Module "Parameters_DependentRecordModule" [ImportLib "Nat"] $ iszero n
-=======
-         iszero 0 = []
-         iszero _ = [recDef, exampleInit]
-         -- Helper to build the sum exp 1 + 2 + ... + n
-         buildSum 1 = Int 1
-         buildSum m = Bin "+" (buildSum (m-1)) (Int m)
-         sumExpr = buildSum n
-
-         -- Helper to build the list exp: [1, 2, …, n]
-         buildList i = if i > n then ListEmpty else ListCons (Int i) (buildList (i+1))
-         listExpr = buildList 1
-
-         -- Create param as a list of Args: f1 : Nat, f2 : Nat, …, fn : Nat
-         params = Just $ map (\i -> Arg ("f" ++ show i) (Con "Nat")) [1..n]
-
-         -- Define the record X with param, a constructor "Const",
-         -- two fields "sums" and "values", and overall type Set.
-         recDef = DefRecType "X" params (Just "Const")
-                  [("sums", Con "Nat")]
-                  (Con "Set")
-
-         -- Build the record type application as a string: "X 1 2 ... n"
-         recTypeInstance = "X " ++ unwords (map show [1..n])
-
-         -- Define the record instance "example" with computed field values:
-         exampleInit = InitRec "example" recTypeInstance (Just "Const")
-                        [("sums", Paren sumExpr)]
-       in Module "Parameters_DependentRecordModule" [ImportLib "Nat"] $ iszero n
->>>>>>> 3ffbfde3
     , \n -> let -- 9
     -- Generate a file with n newlines where n = user input
     newlines = replicate n '\n'
@@ -199,16 +154,12 @@
         genFields 1 = [("f1", Con "Nat")]
         genFields p = genFields (p - 1) ++ [("f" ++ show p, Con "Nat")]
         -- Define the record structure
-        xDef = DefRecType "X" [] "Const" (genFields n) (Con "Type") -- TODO EMMA FIX
+        xDef = DefRecType "X" [] "Const" (genFields n) (Con "Type") 
         -- Generate example initialization dynamically
         genExample 1 = [("f1", Int 1)]
         genExample p = genExample (p - 1) ++ [("f" ++ show p, Int 1)] 
         -- Define the example initialization
-<<<<<<< HEAD
-        exampleInit = DefRec "example" (Con "X") "Const" (genExample n) -- TODO EMMA FIX
-=======
-        exampleInit = InitRec "example" "X" Nothing (genExample n)
->>>>>>> 3ffbfde3
+        exampleInit = DefRec "example" (Con "X") "Const" (genExample n) 
     in Module "Fields_NonDependentRecordModule" [ImportLib "Nat"] $ iszero n
     , \n -> let -- 11
         iszero 0 = []
@@ -217,15 +168,9 @@
         genRecords 1 = [DefRecType "Record1" [] "Const1" [("f1", Con "Nat")] (Con "Type")]
         genRecords p = genRecords (p - 1) ++ [DefRecType ("Record" ++ show p) [] ("Const" ++ show p) [("f" ++ show p, Con "Nat")] (Con "Type")]
         --just "" to prevent inheretence of DefRecType
-<<<<<<< HEAD
-        exampleInit = DefRec "example" (Con $ "Record" ++ show n) ("Const" ++ show n) [("f1", Int 1)] --TODO EMMA FIX
+        exampleInit = DefRec "example" (Con $ "Record" ++ show n) ("Const" ++ show n) [("f1", Int 1)] 
     in Module "ChainDefFields_NonDependentRecordModule" [ImportLib "Nat"] $ iszero n
     , \n -> --12
-=======
-        exampleInit = InitRec "example" ("Record" ++ show n) (Just ("Const" ++ show n)) [("f1", Int 1)]
-    in Module "ChainDefFields_NonDependentRecordModule" [ImportLib "Nat"] $ iszero n
-    , \n -> --12 Description: creates a simple datatype with N constructors
->>>>>>> 3ffbfde3
         let
             iszero 0 = [] 
             iszero _ = [DefDataType "D" (map (\ i -> ("C" ++ show i, Con "D")) [1 .. n]) (Con "Type")]
