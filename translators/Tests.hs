module Tests (tests) where
import Data.List (intercalate)
import Data.IntMap.Strict as Map ( fromList, IntMap )
import Grammar

-- this is our list of expandable tests. each test should take an Int as an argument and return a program written in the internal grammar (see Grammar.hs)
_tests :: [Int -> Module] -- todo: add commented Haskell representation for each test
_tests = 
    [ \n -> let --1
            xs 0 = Int 1
            xs m = Var $ "x" ++ show m
            lets p = 
                if p==n then Let [DefVar ("x"++ show p) Nothing $ xs $ p-1] $ xs p 
                else Let [DefVar ("x"++ show p) Nothing $ xs $ p-1] $ lets $ p+1
        in Module "LetExample" [DefVar "n" (Just $ Con "Nat") $ lets 1]
    , \n -> let --2
        xs 0 = Int 1
        xs m = Bin " + " (Var $ "x" ++ show m) (Var $ "x" ++ show m)
        lets p = 
            if p==n then Let [DefVar ("x"++ show p) Nothing $ xs $ p-1] $ Var $ "x" ++ show p
            else Let [DefVar ("x"++ show p) Nothing $ xs $ p-1] $ lets $ p+1
    in Module "LetAddExample" [DefVar "n" (Just $ Con "Nat") $ lets 1]
    , \n -> let --3
            -- Generate function definitions dynamically based on (1 to n)
            genFunc 1 = [DefNesFun "f1" (Just $ Arr (Con "Nat") (Con "Nat"))
                            [Arg "x1" (Con "Nat")] 
                            (Bin "+" (Var "x1") (Int 1))]
            genFunc p = DefNesFun
                            ("f" ++ show p)  -- Function name
                            (Just $ foldr Arr (Con "Nat") (replicate p (Con "Nat")))  -- Function type
                            (map (\ i -> Arg ("x" ++ show i) (Con "Nat")) [1 .. p])  -- Function arguments
                            (foldl (\ acc i -> Bin "+" acc (Var ("x" ++ show i))) (Int 1) [1 .. p])  -- Fixed expression
                        : genFunc (p-1)

            -- Generate function call expressions
            genCall 1 = FunCall "f1" [Int 2]
            genCall p = Bin "+" 
                            (FunCall ("f" ++ show p) (map Int [2 .. p + 1])) 
                            (genCall (p - 1))

        in Module "NestedFunction" 
            [ DefVar "n" (Just $ Con "Nat") 
                (Let (reverse(genFunc n)) (genCall n)) ]
    , \n -> let --4
        genData 1 = [DefDataType "x1" [("y", Con "Bool")] (Con "Type")]
        genData m = DefDataType ("x" ++ show m) [("y", Con "Bool")] (Con "Type") : genData (m-1)
        in Module "DataSimpleDeclarations" (genData n)
    , \n -> let --5
        genIdentifier 1 = "x"
        genIdentifier m = 'x' : genIdentifier (m-1)
        in Module "LongIdentifier" [DefVar (genIdentifier n) (Just $ Con "Nat") $ Int 0]
    ,\n -> let --6
        -- Generate field definitions dynamically
        genFields 1 = [("f1", Con "Nat")]
        genFields 2 = genFields 1 ++ [("f2", PCon "Vec" [Con "Nat", TVar "f1"])]
        genFields p = genFields (p - 1) ++ [("f" ++ show p, PCon "Vec" [Con "Nat", genSize (p - 1)])]

        -- Helper function to correctly reference `suc` or `S`
        genSize 1 = TVar "f1"
        genSize p = Suc (genSize (p - 1))

        -- Generate example initialization dynamically
        genExample 1 = [("f1", Int 1)]
        genExample 2 = genExample 1 ++ [("f2", VecCons (Int 1) VecEmpty)]
        genExample p = genExample (p - 1) ++ [("f" ++ show p, buildVecCons (p - 1))] 

        -- Function to correctly build `VecCons`
        buildVecCons 1 = VecCons (Int 1) VecEmpty
        buildVecCons p = VecCons (Int 1) (buildVecCons (p - 1))

        -- Define the record structure
        xDef = DefRecType "X" Nothing Nothing (genFields n) (Con "Set")

        -- Define the example initialization
        exampleInit = InitRec "example" "X" Nothing (genExample n)

        in Module "Fields_DependentRecordModule" [xDef, exampleInit]
    , \n -> let --7
        -- Generate Record Definitions
        genRecords 1 = [DefRecType "Record1" Nothing (Just "Const1") [("f1", Con "Nat")] (Con "Set")]
        genRecords level =
            let prev = "Record" ++ show (level - 1)
                curr = "Record" ++ show level
                constructor = "Const" ++ show level 
                field = "f" ++ show level
            in genRecords (level - 1) ++ [DefRecType curr Nothing (Just constructor) [(field, Con prev)] (Con "Set")]

        -- Generate Example Init
        genExample 1 = FunCall "Const1" [Int 10] 
        genExample level =
            let prevExample = genExample (level - 1)
                constructor = "Const" ++ show level 
            in FunCall constructor [Paren prevExample] 

        --just "" to prevent inheretence of DefRecType
        exampleInit = InitRec "example" ("Record" ++ show n) (Just ("")) [("example", genExample n)]
        
        in Module "ChainDef_DependentRecordModule" (genRecords n ++ [exampleInit])
    , \n -> let --8
         -- Helper to build the sum exp 1 + 2 + ... + n
         buildSum 1 = Int 1
         buildSum m = Bin "+" (buildSum (m-1)) (Int m)
         sumExpr = buildSum n

         -- Helper to build the list exp: [1, 2, …, n]
         buildList i = if i > n then ListEmpty else ListCons (Int i) (buildList (i+1))
         listExpr = buildList 1

         -- Create param as a list of Args: f1 : Nat, f2 : Nat, …, fn : Nat
         params = Just $ map (\i -> Arg ("f" ++ show i) (Con "Nat")) [1..n]

         -- Define the record X with param, a constructor "Const",
         -- two fields "sums" and "values", and overall type Set.
         recDef = DefRecType "X" params (Just "Const")
                  [("sums", Con "Nat"), ("values", PCon "List" [Con "Nat"])]
                  (Con "Set")

         -- Build the record type application as a string: "X 1 2 ... n"
         recTypeInstance = "X " ++ unwords (map show [1..n])

         -- Define the record instance "example" with computed field values:
         exampleInit = InitRec "example" recTypeInstance (Just "Const")
                        [("sums", Paren sumExpr), ("values", listExpr)]
       in Module "Parameters_DependentRecordModule" [recDef, exampleInit]
    , \n -> let -- 9
    -- Generate a file with n newlines where n = user input
    newlines = replicate n '\n'
    in File "NewlineFile" newlines -- Use the file constructor defined in Grammar.hs
    , \n -> let -- 10
        -- Generate field definitions dynamically
        genFields 1 = [("f1", Con "Nat")]
        genFields p = genFields (p - 1) ++ [("f" ++ show p, Con "Nat")]
        -- Define the record structure
        xDef = DefRecType "X" Nothing Nothing (genFields n) (Con "Set")
        -- Generate example initialization dynamically
        genExample 1 = [("f1", Int 1)]
        genExample p = genExample (p - 1) ++ [("f" ++ show p, Int 1)] 
        -- Define the example initialization
        exampleInit = InitRec "example" "X" Nothing (genExample n)
    in Module "Fields_NonDependentRecordModule" [xDef,exampleInit]
    , \n -> let -- 11
        -- Generate Record Definitions
        genRecords 1 = [DefRecType "Record1" Nothing (Just "Const1") [("f1", Con "Nat")] (Con "Set")]
        genRecords p = genRecords (p - 1) ++ [DefRecType ("Record" ++ show p) Nothing (Just $ "Const" ++ show p) [("f" ++ show p, Con "Nat")] (Con "Set")]
        --just "" to prevent inheretence of DefRecType
        exampleInit = InitRec "example" ("Record" ++ show n) Nothing [("f1", Int 1)]
    in Module "ChainDefFields_NonDependentRecordModule" (genRecords n ++ [exampleInit])
<<<<<<< HEAD
    , \n -> let -- 12
        genType 1 = Con "Nat"
        genType m = Arr (genType (m-1)) (Con "Nat")

        genIndexName i = 'x' : show i
        
        genIndex 1 = [genIndexName 1]
        genIndex m = genIndexName m : genIndex (m-1)
       in Module "DataImplicitIndices" [DefDataType "d" [("c1", Arr (Index (genIndex n) (Con "Nat")) (Con "d"))] (Arr (genType n) (Con "Type"))]
       ]
=======
    , \n -> --12
        Module "Constructors_Datatypes"
        [DefDataType "d" (map (\ i -> ("c" ++ show i, Con "d")) [1 .. n]) (Con "Type")]
    , \n ->  --13
        Module "Parameters_Datatypes"
        [DefPDataType "d" (map (\i -> ("p" ++ show i)) [1 .. n]) [("c", PCon "d" (map (\i -> Con ("p" ++ show i) ) [1 .. n]))] (Con "Type")]
    ]
>>>>>>> ec88c51c

-- this is the list of expandable tests formatted as an IntMap so each test can be accessed by index
-- to access the expandable test at index i: tests ! i
tests :: IntMap (Int -> Module)
tests = Map.fromList $ zip [1..(length _tests)] _tests

-- this is a list of the names of the tests, in order (to be used in the menu of CLI)
desc = fmap (\x -> (\(Module n _) -> n) $ x 0) _tests


-- add more tests below. can be expandable or not


-- this is equivalent to:
-- module LetExample where
--
-- n :: Nat
-- n = let x1 = 1 in
--     let x2 = x1 in
--     let x3 = x2 in
--         x3


-- test1 :: Int -> Module
-- test1 n = Module "LetExample" [DefVar "n" (Just $ Con "Nat") $ lets n]
--     where
--         xs 0 = Int 1
--         xs m = Var $ "x" ++ show m
--         lets 0 = Int 1
--         lets p = if p==n then xs p
--             else
--                 Let [DefVar ("x"++ show p) Nothing $ xs $ p-1] $ lets $ p+1


-- this is equivalent to:
-- n :: Nat
-- n = let f1 x1 = x1 + 1
--         f2 x1 x2 = x1 + x2 + 1
--         f3 x1 x2 x3 = x1 + x2 + x3 + 1
--     in f1 2 + f2 2 3 + f3 2 3 4

-- test2 :: Module
-- test2 = Module "NestedFunction"
--     [
--         DefVar "n" (Just $ Con "Nat") (Let 
--             [
--                 -- Define function f1 with type Nat -> Nat
--                 DefNesFun "f1" (Just $ Arr (Con "Nat") (Con "Nat")) [Arg "x1" (Con "Nat")] (Bin "+" (Var "x1") (Int 1)),
                
--                 -- Define function f2 with type Nat -> Nat -> Nat
--                 DefNesFun "f2" (Just $ Arr (Con "Nat") (Arr (Con "Nat") (Con "Nat"))) [Arg "x1" (Con "Nat"), Arg "x2" (Con "Nat")] (Bin "+" (Bin "+" (Var "x2") (Var "x1")) (Int 1)),
                
--                 -- Define function f3 with type Nat -> Nat -> Nat -> Nat
--                 DefNesFun "f3" (Just $ Arr (Con "Nat") (Arr (Con "Nat") (Arr (Con "Nat") (Con "Nat")))) [Arg "x1" (Con "Nat"), Arg "x2" (Con "Nat"), Arg "x3" (Con "Nat")] (Bin "+" (Bin "+" (Bin "+" (Var "x3") (Var "x2")) (Var "x1")) (Int 1))
--             ] $ Bin "+" (Bin "+" (FunCall "f1" [Int 2]) (FunCall "f2" [Int 2, Int 3])) (FunCall "f3" [Int 2, Int 3, Int 4]) ) 
--     ] 

-- DefFun "f2" Nothing [Arg "x1" Nothing, Arg "x2" Nothing] (Bin "+" (Bin "+" (Var "x1") (Var "x2") (Int 1)))
    <|MERGE_RESOLUTION|>--- conflicted
+++ resolved
@@ -41,11 +41,11 @@
         in Module "NestedFunction" 
             [ DefVar "n" (Just $ Con "Nat") 
                 (Let (reverse(genFunc n)) (genCall n)) ]
-    , \n -> let --4
+    , \n -> let --4 A specified number of simple datatype declarations.
         genData 1 = [DefDataType "x1" [("y", Con "Bool")] (Con "Type")]
         genData m = DefDataType ("x" ++ show m) [("y", Con "Bool")] (Con "Type") : genData (m-1)
         in Module "DataSimpleDeclarations" (genData n)
-    , \n -> let --5
+    , \n -> let --5 Variable declaration with an identifier of a specified length.
         genIdentifier 1 = "x"
         genIdentifier m = 'x' : genIdentifier (m-1)
         in Module "LongIdentifier" [DefVar (genIdentifier n) (Just $ Con "Nat") $ Int 0]
@@ -145,26 +145,22 @@
         --just "" to prevent inheretence of DefRecType
         exampleInit = InitRec "example" ("Record" ++ show n) Nothing [("f1", Int 1)]
     in Module "ChainDefFields_NonDependentRecordModule" (genRecords n ++ [exampleInit])
-<<<<<<< HEAD
-    , \n -> let -- 12
-        genType 1 = Con "Nat"
-        genType m = Arr (genType (m-1)) (Con "Nat")
-
-        genIndexName i = 'x' : show i
-        
-        genIndex 1 = [genIndexName 1]
-        genIndex m = genIndexName m : genIndex (m-1)
-       in Module "DataImplicitIndices" [DefDataType "d" [("c1", Arr (Index (genIndex n) (Con "Nat")) (Con "d"))] (Arr (genType n) (Con "Type"))]
-       ]
-=======
     , \n -> --12
         Module "Constructors_Datatypes"
         [DefDataType "d" (map (\ i -> ("c" ++ show i, Con "d")) [1 .. n]) (Con "Type")]
     , \n ->  --13
         Module "Parameters_Datatypes"
         [DefPDataType "d" (map (\i -> ("p" ++ show i)) [1 .. n]) [("c", PCon "d" (map (\i -> Con ("p" ++ show i) ) [1 .. n]))] (Con "Type")]
+    , \n -> let -- 12 - Simple datatype declaration with a specified number of indices, defined implicitly.
+        genType 1 = Con "Nat"
+        genType m = Arr (genType (m-1)) (Con "Nat")
+
+        genIndexName i = 'x' : show i
+        
+        genIndex 1 = [genIndexName 1]
+        genIndex m = genIndexName m : genIndex (m-1)
+       in Module "DataImplicitIndices" [DefDataType "D" [("C1", Arr (Index (genIndex n) (Con "Nat")) (Con ("D" ++ " " ++ unwords (genIndex n))))] (Arr (genType n) (Con "Type"))]
     ]
->>>>>>> ec88c51c
 
 -- this is the list of expandable tests formatted as an IntMap so each test can be accessed by index
 -- to access the expandable test at index i: tests ! i
