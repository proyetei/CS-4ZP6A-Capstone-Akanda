--- conflicted
+++ resolved
@@ -159,8 +159,47 @@
     , \n ->  --13
         Module "Parameters_Datatypes"
         [DefPDataType "d" (map (\i -> ("p" ++ show i)) [1 .. n]) [("c", PCon "d" (map (\i -> Con ("p" ++ show i) ) [1 .. n]))] (Con "Type")]
-<<<<<<< HEAD
-    , \n -> let -- 14 - Simple datatype declaration with a specified number of indices, defined implicitly.
+    
+    , --14 Description: defines N variables, and uses both the first and last one in a declaration, N>=2
+     \n ->
+    let
+        -- Generate variable names: x1, x2, ..., xn
+        varNames = map (\i -> "x" ++ show i) [1..n]
+
+        -- Generate definitions: x1 = 1, x2 = 2, ..., xn = n
+        varDefs = zipWith (\name val -> DefVar name (Just $ Con "Nat") (Int val)) varNames [1..n]
+
+        -- result = x1 + xn
+        finalExpr = Bin "+" (Var "x1") (Var ("x" ++ show n))
+        resultDef = DefVar "result" (Just $ Con "Nat") finalExpr
+
+    in Module "FirstLast_VariableModule" (varDefs ++ [resultDef])
+    , -- 15 Description: defines lots of dependent variables (10 at each level of dependency) and then use the most nested ones in a declaration
+    \n -> let
+    varsPerLevel = 10  -- Number of variables per level
+
+    -- Generate variable names format x$level$ L $index$
+    varName :: Int -> Int -> String
+    varName level idx = "x" ++ show level ++ "L" ++ show idx
+
+    -- Define expressions for each variable
+    genExpr :: Int -> Int -> Expr
+    genExpr 1 idx = Int idx  
+    genExpr level idx = Bin "+" (Var $ varName (level - 1) idx) (Int idx) 
+
+    -- Generate DefVar for each level
+    genLevelDefs :: Int -> [Definition]
+    genLevelDefs 1 = [DefVar (varName 1 idx) (Just $ Con "Nat") (genExpr 1 idx) | idx <- [1..varsPerLevel]]
+    genLevelDefs level = genLevelDefs (level - 1) ++
+        [DefVar (varName level idx) (Just $ Con "Nat") (genExpr level idx) | idx <- [1..varsPerLevel]]
+
+    --  sum of all xN_1 .. xN_10 + 100
+    sumVars = foldl (\acc idx -> Bin "+" acc (Var $ varName n idx)) (Int 100) [1..varsPerLevel]
+
+    resultDef = DefVar "result" (Just $ Con "Nat") sumVars
+
+    in Module "DeepDependency_VariableModule" (genLevelDefs n ++ [resultDef])
+    , \n -> let -- 16 - Simple datatype declaration with a specified number of indices, defined implicitly.
         genType 1 = Con "Nat"
         genType m = Arr (genType (m-1)) (Con "Nat")
 
@@ -169,48 +208,6 @@
         genIndex 1 = [genIndexName 1]
         genIndex m = genIndexName m : genIndex (m-1)
        in Module "DataImplicitIndices" [DefDataType "D" [("C1", Arr (Index (genIndex n) (Con "Nat")) (Con ("D" ++ " " ++ unwords (genIndex n))))] (Arr (genType n) (Con "Type"))]
-=======
-    
-    , --14 Description: defines N variables, and uses both the first and last one in a declaration, N>=2
-     \n ->
-    let
-        -- Generate variable names: x1, x2, ..., xn
-        varNames = map (\i -> "x" ++ show i) [1..n]
-
-        -- Generate definitions: x1 = 1, x2 = 2, ..., xn = n
-        varDefs = zipWith (\name val -> DefVar name (Just $ Con "Nat") (Int val)) varNames [1..n]
-
-        -- result = x1 + xn
-        finalExpr = Bin "+" (Var "x1") (Var ("x" ++ show n))
-        resultDef = DefVar "result" (Just $ Con "Nat") finalExpr
-
-    in Module "FirstLast_VariableModule" (varDefs ++ [resultDef])
-    , -- 15 Description: defines lots of dependent variables (10 at each level of dependency) and then use the most nested ones in a declaration
-    \n -> let
-    varsPerLevel = 10  -- Number of variables per level
-
-    -- Generate variable names format x$level$ L $index$
-    varName :: Int -> Int -> String
-    varName level idx = "x" ++ show level ++ "L" ++ show idx
-
-    -- Define expressions for each variable
-    genExpr :: Int -> Int -> Expr
-    genExpr 1 idx = Int idx  
-    genExpr level idx = Bin "+" (Var $ varName (level - 1) idx) (Int idx) 
-
-    -- Generate DefVar for each level
-    genLevelDefs :: Int -> [Definition]
-    genLevelDefs 1 = [DefVar (varName 1 idx) (Just $ Con "Nat") (genExpr 1 idx) | idx <- [1..varsPerLevel]]
-    genLevelDefs level = genLevelDefs (level - 1) ++
-        [DefVar (varName level idx) (Just $ Con "Nat") (genExpr level idx) | idx <- [1..varsPerLevel]]
-
-    --  sum of all xN_1 .. xN_10 + 100
-    sumVars = foldl (\acc idx -> Bin "+" acc (Var $ varName n idx)) (Int 100) [1..varsPerLevel]
-
-    resultDef = DefVar "result" (Just $ Con "Nat") sumVars
-
-    in Module "DeepDependency_VariableModule" (genLevelDefs n ++ [resultDef])
->>>>>>> 50df46da
     ]
 
 -- this is the list of expandable tests formatted as an IntMap so each test can be accessed by index
