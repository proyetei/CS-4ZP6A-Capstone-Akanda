module Tests (tests) where
import Data.List (intercalate)
import Data.IntMap.Strict as Map ( fromList, IntMap )
import Grammar

-- this is our list of expandable tests. each test should take an Int as an argument and return a program written in the internal grammar (see Grammar.hs)
_tests :: [Int -> Module] -- todo: add commented Haskell representation for each test
_tests = 
    [ \n -> let --1
            xs 0 = Int 1
            xs m = Var $ "x" ++ show m
            lets p = 
                if p==n then Let [DefVar ("x"++ show p) Nothing $ xs $ p-1] $ xs p 
                else Let [DefVar ("x"++ show p) Nothing $ xs $ p-1] $ lets $ p+1
        in Module "LetExample" [DefVar "n" (Just $ Con "Nat") $ lets 1]
    , \n -> let --2
        xs 0 = Int 1
        xs m = Bin " + " (Var $ "x" ++ show m) (Var $ "x" ++ show m)
        lets p = 
            if p==n then Let [DefVar ("x"++ show p) Nothing $ xs $ p-1] $ Var $ "x" ++ show p
            else Let [DefVar ("x"++ show p) Nothing $ xs $ p-1] $ lets $ p+1
    in Module "LetAddExample" [DefVar "n" (Just $ Con "Nat") $ lets 1]
    
    , -- 3 Description: Generate Nested Functions 
    \n -> let --3
            -- Generate function definitions dynamically based on (1 to n)
            genFunc 1 = [DefNesFun "f1" (Just $ Arr (Con "Nat") (Con "Nat"))
                            [Arg "x1" (Con "Nat")] 
                            (Bin "+" (Var "x1") (Int 1))]
            genFunc p = DefNesFun
                            ("f" ++ show p)  -- Function name
                            (Just $ foldr Arr (Con "Nat") (replicate p (Con "Nat")))  -- Function type
                            (map (\ i -> Arg ("x" ++ show i) (Con "Nat")) [1 .. p])  -- Function arguments
                            (foldl (\ acc i -> Bin "+" acc (Var ("x" ++ show i))) (Int 1) [1 .. p])  -- Fixed expression
                        : genFunc (p-1)

            -- Generate function call expressions
            genCall 1 = FunCall "f1" [Int 2]
            genCall p = Bin "+" 
                            (FunCall ("f" ++ show p) (map Int [2 .. p + 1])) 
                            (genCall (p - 1))

        in Module "NestedFunction" 
            [ DefVar "n" (Just $ Con "Nat") 
                (Let (reverse(genFunc n)) (genCall n)) ]
    , \n -> let --4 A specified number of simple datatype declarations.
        genData 1 = [DefDataType "X1" [("y", Con "Nat")] (Con "Type")]
        genData m = DefDataType ("X" ++ show m) [("Y", Con "Nat")] (Con "Type") : genData (m-1)
        in Module "DataSimpleDeclarations" (genData n)
    , \n -> let --5 Variable declaration with an identifier of a specified length.
        genIdentifier 1 = "x"
        genIdentifier m = 'x' : genIdentifier (m-1)
        in Module "LongIdentifier" [DefVar (genIdentifier n) (Just $ Con "Nat") $ Int 0]
    
    -- 6 Description: A record declaration with N dependent fields
    ,\n -> let --6
        -- Generate field definitions dynamically
        genFields 1 = [("f1", Con "Nat")]
        genFields 2 = genFields 1 ++ [("f2", PCon "Vec" [Con "Nat", TVar "f1"])]
        genFields p = genFields (p - 1) ++ [("f" ++ show p, PCon "Vec" [Con "Nat", genSize (p - 1)])]

        -- Helper function to correctly reference `suc` or `S`
        genSize 1 = TVar "f1"
        genSize p = Suc (genSize (p - 1))

        -- Generate example initialization dynamically
        genExample 1 = [("f1", Int 1)]
        genExample 2 = genExample 1 ++ [("f2", VecCons (Int 1) VecEmpty)]
        genExample p = genExample (p - 1) ++ [("f" ++ show p, buildVecCons (p - 1))] 

        -- Function to correctly build `VecCons`
        buildVecCons 1 = VecCons (Int 1) VecEmpty
        buildVecCons p = VecCons (Int 1) (buildVecCons (p - 1))

        -- Define the record structure
        xDef = DefRecType "X" Nothing Nothing (genFields n) (Con "Set")

        -- Define the example initialization
        exampleInit = InitRec "example" "X" Nothing (genExample n)

        in Module "Fields_DependentRecordModule" [xDef, exampleInit]

    , --7 Description: Generate a very long chain (N) of dependent record definitions 
    \n -> let 
        -- Generate Record Definitions
        genRecords 1 = [DefRecType "Record1" Nothing (Just "Const1") [("f1", Con "Nat")] (Con "Set")]
        genRecords level =
            let prev = "Record" ++ show (level - 1)
                curr = "Record" ++ show level
                constructor = "Const" ++ show level 
                field = "f" ++ show level
            in genRecords (level - 1) ++ [DefRecType curr Nothing (Just constructor) [(field, Con prev)] (Con "Set")]

        -- Generate Example Init
        genExample 1 = FunCall "Const1" [Int 10] 
        genExample level =
            let prevExample = genExample (level - 1)
                constructor = "Const" ++ show level 
            in FunCall constructor [Paren prevExample] 

        --just "" to prevent inheretence of DefRecType
        exampleInit = InitRec "example" ("Record" ++ show n) (Just ("")) [("example", genExample n)]
        
        in Module "ChainDef_DependentRecordModule" (genRecords n ++ [exampleInit])
    
    , -- 8 Description: Generate record with N parameters 
    \n -> let 
         -- Helper to build the sum exp 1 + 2 + ... + n
         buildSum 1 = Int 1
         buildSum m = Bin "+" (buildSum (m-1)) (Int m)
         sumExpr = buildSum n

         -- Helper to build the list exp: [1, 2, …, n]
         buildList i = if i > n then ListEmpty else ListCons (Int i) (buildList (i+1))
         listExpr = buildList 1

         -- Create param as a list of Args: f1 : Nat, f2 : Nat, …, fn : Nat
         params = Just $ map (\i -> Arg ("f" ++ show i) (Con "Nat")) [1..n]

         -- Define the record X with param, a constructor "Const",
         -- two fields "sums" and "values", and overall type Set.
         recDef = DefRecType "X" params (Just "Const")
                  [("sums", Con "Nat"), ("values", PCon "List" [Con "Nat"])]
                  (Con "Set")

         -- Build the record type application as a string: "X 1 2 ... n"
         recTypeInstance = "X " ++ unwords (map show [1..n])

         -- Define the record instance "example" with computed field values:
         exampleInit = InitRec "example" recTypeInstance (Just "Const")
                        [("sums", Paren sumExpr), ("values", listExpr)]
       in Module "Parameters_DependentRecordModule" [recDef, exampleInit]
    , \n -> let -- 9
    -- Generate a file with n newlines where n = user input
    newlines = replicate n '\n'
    in File "NewlineFile" newlines -- Use the file constructor defined in Grammar.hs
    , \n -> let -- 10
        -- Generate field definitions dynamically
        genFields 1 = [("f1", Con "Nat")]
        genFields p = genFields (p - 1) ++ [("f" ++ show p, Con "Nat")]
        -- Define the record structure
        xDef = DefRecType "X" Nothing Nothing (genFields n) (Con "Set")
        -- Generate example initialization dynamically
        genExample 1 = [("f1", Int 1)]
        genExample p = genExample (p - 1) ++ [("f" ++ show p, Int 1)] 
        -- Define the example initialization
        exampleInit = InitRec "example" "X" Nothing (genExample n)
    in Module "Fields_NonDependentRecordModule" [xDef,exampleInit]
    , \n -> let -- 11
        -- Generate Record Definitions
        genRecords 1 = [DefRecType "Record1" Nothing (Just "Const1") [("f1", Con "Nat")] (Con "Set")]
        genRecords p = genRecords (p - 1) ++ [DefRecType ("Record" ++ show p) Nothing (Just $ "Const" ++ show p) [("f" ++ show p, Con "Nat")] (Con "Set")]
        --just "" to prevent inheretence of DefRecType
        exampleInit = InitRec "example" ("Record" ++ show n) Nothing [("f1", Int 1)]
    in Module "ChainDefFields_NonDependentRecordModule" (genRecords n ++ [exampleInit])
    , \n -> --12
        Module "Constructors_Datatypes"
        [DefDataType "D" (map (\ i -> ("C" ++ show i, Con "D")) [1 .. n]) (Con "Type")]
    , \n ->  --13
        Module "Parameters_Datatypes"
        [DefPDataType "D" (map (\i -> ("P" ++ show i)) [1 .. n]) [("C", PCon "D" (map (\i -> Con ("P" ++ show i) ) [1 .. n]))] (Con "Type")]
    
    , --14 Description: defines N variables, and uses both the first and last one in a declaration, N>=2
     \n ->
    let
        -- Generate variable names: x1, x2, ..., xn
        varNames = map (\i -> "x" ++ show i) [1..n]

        -- Generate definitions: x1 = 1, x2 = 2, ..., xn = n
        varDefs = zipWith (\name val -> DefVar name (Just $ Con "Nat") (Int val)) varNames [1..n]

        -- result = x1 + xn
        finalExpr = Bin "+" (Var "x1") (Var ("x" ++ show n))
        resultDef = DefVar "result" (Just $ Con "Nat") finalExpr

    in Module "FirstLast_VariableModule" (varDefs ++ [resultDef])
    , -- 15 Description: defines lots of dependent variables (10 at each level of dependency) and then use the most nested ones in a declaration
    \n -> let
    varsPerLevel = 10  -- Number of variables per level

    -- Generate variable names format x$level$ L $index$
    varName :: Int -> Int -> String
    varName level idx = "x" ++ show level ++ "L" ++ show idx

    -- Define expressions for each variable
    genExpr :: Int -> Int -> Expr
    genExpr 1 idx = Int idx  
    genExpr level idx = Bin "+" (Var $ varName (level - 1) idx) (Int idx) 

    -- Generate DefVar for each level
    genLevelDefs :: Int -> [Definition]
    genLevelDefs 1 = [DefVar (varName 1 idx) (Just $ Con "Nat") (genExpr 1 idx) | idx <- [1..varsPerLevel]]
    genLevelDefs level = genLevelDefs (level - 1) ++
        [DefVar (varName level idx) (Just $ Con "Nat") (genExpr level idx) | idx <- [1..varsPerLevel]]

    --  sum of all xN_1 .. xN_10 + 100
    sumVars = foldl (\acc idx -> Bin "+" acc (Var $ varName n idx)) (Int 100) [1..varsPerLevel]

    resultDef = DefVar "result" (Just $ Con "Nat") sumVars

    in Module "DeepDependency_VariableModule" (genLevelDefs n ++ [resultDef])
<<<<<<< HEAD
    , \n ->  --16 A single datatype where 'n' represents the number of 'Type' parameters, all needed for a 'n' constructors
        Module "ConstructorsParameters_Datatypes"
        [DefPDataType "D" (map (\i -> ("P" ++ show i)) [1 .. n]) (map (\ i -> ("C" ++ show i,  PCon "D" (map (\j -> Con ("P" ++ show j) ) [1 .. n]))) [1 .. n]) (Con "Type")]
    , \n -> let -- 17
        genType 1 = Con "Nat"
        genType m = Arr (genType (m-1)) (Con "Nat")

        genIndexName i = 'X' : show i
        
        genIndex 1 = [genIndexName 1]
        genIndex m = genIndexName m : genIndex (m-1)
       in Module "IndicesConstructors_Datatypes" [DefDataType "D" (map (\ i -> ("C" ++ show i, Arr (Index (genIndex i) (Con "Nat")) (Con "D"))) [1 .. n]) (Arr (genType n) (Con "Type"))]
    , \n -> let -- 18
        genType 1 = Con "Nat"
        genType m = Arr (genType (m-1)) (Con "Nat")

        genIndexName i = 'X' : show i
        
        genIndex 1 = [genIndexName 1]
        genIndex m = genIndexName m : genIndex (m-1)
       in Module "IndicesParameters_Datatypes" [DefPDataType "D" (map (\i -> ("P" ++ show i)) [1 .. n]) [("C", Arr (Index (genIndex n) (Con "Nat")) (PCon "D" (map (\i -> Con ("P" ++ show i))  [1 .. n])))] (Arr (genType n) (Con "Type"))]
    ,  \n -> --19
    --Name [(Name,Type)] Type Name [([Arg], Expr)]
    let 
        genCall 1 = FunCall "F" [Var "C1"]
        genCall p = Bin "+" (FunCall "F" [Var ("C" ++ show p)]) (genCall (p-1))
    in
       Module "Pattern_Matching_Datatypes"
       [DefDataType "D" (map (\ i -> ("C" ++ show i, Con "D")) [1 .. n]) (Con "Type"), --create datatype
        OpenName "D",
        DefVar "N" (Just $ Con "Nat")
       (Let [DefPatt "F" [("C", Con "D")] (Con "Nat") "C" (map (\i -> ([Arg ("C" ++ show i) (Con "D")], String (show i))) [1..n])] (genCall n))--pattern matching function
       ]
     ]
    

=======
    , \n -> let -- 16 Description: Simple datatype declaration with a specified number of indices, defined implicitly.
        genType 1 = Con "Nat"
        genType m = Arr (genType (m-1)) (Con "Nat")

        genIndexName i = 'x' : show i
        
        genIndex 1 = [genIndexName 1]
        genIndex m = genIndexName m : genIndex (m-1)
       in Module "DataImplicitIndices" [DefDataType "D" [("C1", Arr (Index (genIndex n) (Con "Nat")) (Con ("D" ++ " " ++ unwords (genIndex n))))] (Arr (genType n) (Con "Type"))]
    , \n -> let -- 17 Description: A file consisting of a single long line (length specified by the user).
        singleLine = replicate n 'x'
    in File "SingleLongLine" singleLine
    ]
>>>>>>> 51039dd3

-- this is the list of expandable tests formatted as an IntMap so each test can be accessed by index
-- to access the expandable test at index i: tests ! i
tests :: IntMap (Int -> Module)
tests = Map.fromList $ zip [1..(length _tests)] _tests

-- this is a list of the names of the tests, in order (to be used in the menu of CLI)
desc = fmap (\x -> (\(Module n _) -> n) $ x 0) _tests


-- add more tests below. can be expandable or not


-- this is equivalent to:
-- module LetExample where
--
-- n :: Nat
-- n = let x1 = 1 in
--     let x2 = x1 in
--     let x3 = x2 in
--         x3


-- test1 :: Int -> Module
-- test1 n = Module "LetExample" [DefVar "n" (Just $ Con "Nat") $ lets n]
--     where
--         xs 0 = Int 1
--         xs m = Var $ "x" ++ show m
--         lets 0 = Int 1
--         lets p = if p==n then xs p
--             else
--                 Let [DefVar ("x"++ show p) Nothing $ xs $ p-1] $ lets $ p+1


-- this is equivalent to:
-- n :: Nat
-- n = let f1 x1 = x1 + 1
--         f2 x1 x2 = x1 + x2 + 1
--         f3 x1 x2 x3 = x1 + x2 + x3 + 1
--     in f1 2 + f2 2 3 + f3 2 3 4

-- test2 :: Module
-- test2 = Module "NestedFunction"
--     [
--         DefVar "n" (Just $ Con "Nat") (Let 
--             [
--                 -- Define function f1 with type Nat -> Nat
--                 DefNesFun "f1" (Just $ Arr (Con "Nat") (Con "Nat")) [Arg "x1" (Con "Nat")] (Bin "+" (Var "x1") (Int 1)),
                
--                 -- Define function f2 with type Nat -> Nat -> Nat
--                 DefNesFun "f2" (Just $ Arr (Con "Nat") (Arr (Con "Nat") (Con "Nat"))) [Arg "x1" (Con "Nat"), Arg "x2" (Con "Nat")] (Bin "+" (Bin "+" (Var "x2") (Var "x1")) (Int 1)),
                
--                 -- Define function f3 with type Nat -> Nat -> Nat -> Nat
--                 DefNesFun "f3" (Just $ Arr (Con "Nat") (Arr (Con "Nat") (Arr (Con "Nat") (Con "Nat")))) [Arg "x1" (Con "Nat"), Arg "x2" (Con "Nat"), Arg "x3" (Con "Nat")] (Bin "+" (Bin "+" (Bin "+" (Var "x3") (Var "x2")) (Var "x1")) (Int 1))
--             ] $ Bin "+" (Bin "+" (FunCall "f1" [Int 2]) (FunCall "f2" [Int 2, Int 3])) (FunCall "f3" [Int 2, Int 3, Int 4]) ) 
--     ] 

-- DefFun "f2" Nothing [Arg "x1" Nothing, Arg "x2" Nothing] (Bin "+" (Bin "+" (Var "x1") (Var "x2") (Int 1)))
    <|MERGE_RESOLUTION|>--- conflicted
+++ resolved
@@ -199,11 +199,23 @@
     resultDef = DefVar "result" (Just $ Con "Nat") sumVars
 
     in Module "DeepDependency_VariableModule" (genLevelDefs n ++ [resultDef])
-<<<<<<< HEAD
-    , \n ->  --16 A single datatype where 'n' represents the number of 'Type' parameters, all needed for a 'n' constructors
+    , \n -> let -- 16 Description: Simple datatype declaration with a specified number of indices, defined implicitly.
+        genType 1 = Con "Nat"
+        genType m = Arr (genType (m-1)) (Con "Nat")
+
+        genIndexName i = 'x' : show i
+        
+        genIndex 1 = [genIndexName 1]
+        genIndex m = genIndexName m : genIndex (m-1)
+       in Module "DataImplicitIndices" [DefDataType "D" [("C1", Arr (Index (genIndex n) (Con "Nat")) (Con ("D" ++ " " ++ unwords (genIndex n))))] (Arr (genType n) (Con "Type"))]
+    , \n -> let -- 17 Description: A file consisting of a single long line (length specified by the user).
+        singleLine = replicate n 'x'
+    in File "SingleLongLine" singleLine
+    ]
+    , \n ->  --18 Description: A single datatype where 'n' represents the number of 'Type' parameters, all needed for 'n' constructors
         Module "ConstructorsParameters_Datatypes"
         [DefPDataType "D" (map (\i -> ("P" ++ show i)) [1 .. n]) (map (\ i -> ("C" ++ show i,  PCon "D" (map (\j -> Con ("P" ++ show j) ) [1 .. n]))) [1 .. n]) (Con "Type")]
-    , \n -> let -- 17
+    , \n -> let -- 19  Description: A single datatype where 'n' represents the number of indices, all needed for 'n' constructors
         genType 1 = Con "Nat"
         genType m = Arr (genType (m-1)) (Con "Nat")
 
@@ -212,7 +224,7 @@
         genIndex 1 = [genIndexName 1]
         genIndex m = genIndexName m : genIndex (m-1)
        in Module "IndicesConstructors_Datatypes" [DefDataType "D" (map (\ i -> ("C" ++ show i, Arr (Index (genIndex i) (Con "Nat")) (Con "D"))) [1 .. n]) (Arr (genType n) (Con "Type"))]
-    , \n -> let -- 18
+    , \n -> let -- 20  Description: A single datatype where 'n' represents the number of 'Type' parameters as well as the number of indices
         genType 1 = Con "Nat"
         genType m = Arr (genType (m-1)) (Con "Nat")
 
@@ -221,7 +233,7 @@
         genIndex 1 = [genIndexName 1]
         genIndex m = genIndexName m : genIndex (m-1)
        in Module "IndicesParameters_Datatypes" [DefPDataType "D" (map (\i -> ("P" ++ show i)) [1 .. n]) [("C", Arr (Index (genIndex n) (Con "Nat")) (PCon "D" (map (\i -> Con ("P" ++ show i))  [1 .. n])))] (Arr (genType n) (Con "Type"))]
-    ,  \n -> --19
+    ,  \n -> --21 Description: A function pattern matching on 'n' constructors of a datatype
     --Name [(Name,Type)] Type Name [([Arg], Expr)]
     let 
         genCall 1 = FunCall "F" [Var "C1"]
@@ -235,22 +247,6 @@
        ]
      ]
     
-
-=======
-    , \n -> let -- 16 Description: Simple datatype declaration with a specified number of indices, defined implicitly.
-        genType 1 = Con "Nat"
-        genType m = Arr (genType (m-1)) (Con "Nat")
-
-        genIndexName i = 'x' : show i
-        
-        genIndex 1 = [genIndexName 1]
-        genIndex m = genIndexName m : genIndex (m-1)
-       in Module "DataImplicitIndices" [DefDataType "D" [("C1", Arr (Index (genIndex n) (Con "Nat")) (Con ("D" ++ " " ++ unwords (genIndex n))))] (Arr (genType n) (Con "Type"))]
-    , \n -> let -- 17 Description: A file consisting of a single long line (length specified by the user).
-        singleLine = replicate n 'x'
-    in File "SingleLongLine" singleLine
-    ]
->>>>>>> 51039dd3
 
 -- this is the list of expandable tests formatted as an IntMap so each test can be accessed by index
 -- to access the expandable test at index i: tests ! i
