{-# Language OverloadedStrings #-}
module Tests (tests) where

import Data.IntMap.Strict as Map ( fromList, IntMap )
import qualified Data.Text as T
import Numeric.Natural (Natural)
import GHC.Natural (minusNatural)
import Text.Show () -- just the instances

import Grammar

-- re-usable generators for the tests below

-- the 'n == 0' case is often trivial
trivial :: Natural -> [a] -> [a]
trivial n c = if n == 0 then [] else c

-- there is likely a nicer way to say this?
-- (The code is 1-based, keep that for now)
iter :: Natural -> (Natural -> a) -> [a]
iter n f = map f [1..n]

-- various name and variable generators
nm :: Char -> Natural -> T.Text
nm c n = T.cons c $ T.show n

genIndex :: Char -> Natural -> [T.Text]
genIndex c m = iter m (nm c)

v :: Char -> Natural -> Tm
v c n = Var $ nm c n

vx :: Natural -> Tm
vx = v 'x'

vxs :: Natural -> Tm
vxs n | n == 0    = num 1
      | otherwise = vx n

mkName :: Show a => T.Text -> a -> T.Text
mkName t s = T.append t $ T.show s

sum2vars :: Natural -> Tm
sum2vars n | n == 0    = num 1
           | otherwise = plus (vx n) (vx n)

nary :: Tm -> Natural -> Tm
nary t n = foldr Arr t (replicate (fromIntegral n) t)

-- this is our list of expandable tests. each test should take a Natural as an
-- argument and return a program written in the internal grammar (see
-- Grammar.hs)
_tests :: [Natural -> Module] -- todo: add commented Haskell representation for each test
_tests =
    [ \n -> let --1
            lets p = foldr (\a b -> Let [LocDefFun (nm 'x' a) Nothing [] $ vxs (a-1)] b) (vxs p) [1..p]
        in Module "LetExample" [ImportLib NatMod] $ trivial n [DefTVar "n" (Just nat) $ lets n]

    , \n -> let --2
        lets p = foldr (\a b -> Let [LocDefFun (nm 'x' a) Nothing [] $ sum2vars $ a-1] b) (vx p) [1..p]
    in Module "LetAddExample" [ImportLib NatMod] $ trivial n [DefTVar "n" (Just nat) $ lets n]

    , -- 3 Description: Generate Nested Functions
    \n -> let --3
            decl = [ DefTVar "n" (Just nat) (Let (reverse $ genFunc n) (genCall n)) ]
            -- Generate function definitions dynamically based on (1 to n)
            genFunc :: Natural -> [LocalDefn]
            genFunc p = foldr (\a b -> LocDefFun (nm 'f' a)
                                       (Just $ nary nat a)
                                       (iter a (\i -> Arg (nm 'x' i) nat))
                                       (foldl (\acc i -> plus acc (vx i)) (num 1) [1..a]) : b)
                              []
                              $ reverse [1..p]

            -- Generate function call expressions
            genCall :: Natural -> Tm
            genCall p = foldr (\a b -> plus (appnm (nm 'f' a) (map (num . (+ 1)) [1..a])) b)
                              (app1 "f1" (num 2)) $ reverse [2..p]

        in Module "NestedFunction" [ImportLib NatMod] $ trivial n decl
    , \n -> let --4 A specified number of simple datatype declarations.
      genData m = foldl (\b a -> DefDataType (nm 'X' a) [(nm 'Y' a, con (nm 'X' a))] Univ : b) [] [1..m]
        in Module "DataSimpleDeclarations" [ImportLib NatMod]  $ genData n
    , \n ->     --5 Variable declaration with an identifier of a specified length.
           Module "LongIdentifier" [ImportLib NatMod]  $ trivial n [DefTVar (T.pack $ replicate (fromIntegral n) 'x') (Just nat) $ num 0]

    -- 6 Description: A record declaration with N dependent fields
    ,\n -> let --6
        -- Generate field definitions dynamically
        genFields :: Natural -> [(Name, Tm)]
        genFields p = ("f1", nat) :
                      (foldr (\a b -> (nm 'f' a, PCon "Vec" [nat, genSize (a-1)]) : b) [] $ [2..p])

        -- Helper function to correctly reference `suc` or `S`
        genSize p = foldr (\_ b -> suc b) (Var "f1") [2..p]

        -- Generate example initialization dynamically
        genExample :: Natural -> [(Name, Tm)]
        genExample k = map (\i -> (nm 'f' i, vec $ replicate (fromIntegral i) (num 1))) [1..k]

        -- Define the record structure
        xDef = DefRecType "Cap_X" [] "Const" (genFields n) Univ

        -- Define the example initialization
        exampleInit = DefRec "example" (con "Cap_X") "Const" (genExample n)

        decl = [xDef, exampleInit]
        in Module "Fields_DependentRecordModule" [ImportLib NatMod, ImportLib VecMod] $ trivial n decl

    , --7 Description: Generate a very long chain (N) of dependent record definitions
    \n -> let
        -- Generate Record Definitions
        genRecords :: Natural -> [Definition]
<<<<<<< HEAD
        genRecords p = foldr (\(i,c) b -> DefRecType ("Record" ++ show i) [] ("Const" ++ show i)
          [(nm 'f' i, c)] Univ : b) [] $ ((1,Con "Nat") : map (\i -> (i, Con ("Record" ++ show (i-1)))) [2..p])
=======
        genRecords p = foldr (\(i,c) b -> DefRecType (mkName "Record" i) [] (mkName "Const" i)
          [(nm 'f' i, c)] Univ : b) [] $ ((1, nat) : map (\i -> (i, con (mkName "Record" (i-1)))) [2..p])
>>>>>>> 69eed7f8

        -- Generate Example Init
        genExample :: Natural -> Tm
        genExample p = foldr (\a b -> Paren $ (app1 (mkName "Const" a) b)) (num 10) $ reverse [1..p]

        exampleInit = DefRec "example" (con $ mkName "Record" n) (mkName "Const" n) [("example", genExample $ minusNatural n 1)] -- HACK
        decl = (genRecords n ++ [exampleInit])

        in Module "ChainDef_DependentRecordModule" [ImportLib NatMod] $ trivial n decl

    , -- 8 Description: Generate record with N parameters
    \n -> let
        decl = [recDef, exampleInit]
        -- Helper to build the sum exp 1 + 2 + ... + n
        buildSum m = foldr (\a b -> plus b (num a)) (num 1) $ reverse [2..m]

        -- Create param as a list of Args: f1 : Nat, f2 : Nat, …, fn : Nat
        params = iter n (\i -> Arg (nm 'f' i) nat)

        -- Define the record X with param, a constructor "Const",
        -- two fields "sums" and "values", and overall type Set.
        recDef = DefRecType "X" params "Const" [("sums", nat)] (con "Set")

        -- Build the record type application as a string: "X 1 2 ... n"
        recTypeInstance = DCon "X" $ iter n num

        -- Define the record instance "example" with computed field values:
        exampleInit = DefRec "example" recTypeInstance "Const" [("sums", Paren $ buildSum n)]
      in Module "Parameters_DependentRecordModule" [ImportLib NatMod] $ trivial n decl
    , \n -> -- 9
        -- Generate a file with n newlines where n = user input
        Module "NewlineFile" [] $ [Separator '\n' n False]

    , \n -> let -- 10 Description: A record declaration with N independent fields
        -- Generate field definitions dynamically
        genFields p = foldr (\a b -> (nm 'f' a, nat) : b) [] [1..p]
        -- Define the record structure
        xDef = DefRecType "Cap_X" [] "Const" (genFields n) Univ
        -- Generate example initialization dynamically
        genExample p = foldr (\a b -> (nm 'f' a, num 1) : b) [] [1..p]
        -- Define the example initialization
        exampleInit = DefRec "example" (con "Cap_X") "Const" (genExample n)
    in Module "Fields_NonDependentRecordModule" [ImportLib NatMod] $ trivial n [xDef,exampleInit]

    , \n -> let -- 11 Description: Generate a very long chain (N) of independent record definitions
        exampleInit = DefRec "example" (con $ mkName "Record" n) (mkName "Const" n) [("f1", num 1)]
        -- Generate Record Definitions
        genRecords :: Natural -> [Definition]
<<<<<<< HEAD
        genRecords p = foldl (\b a -> DefRecType ("Record" ++ show a) [] ("Const" ++ show a) [(nm 'f' a, nat)] Univ : b)
=======
        genRecords p = foldl (\b a -> DefRecType (mkName "Record" a) [] (mkName "Const" a) [(nm 'f' a, nat)] Univ : b)
>>>>>>> 69eed7f8
                             [exampleInit] $ reverse [1..p]
    in Module "ChainDefFields_NonDependentRecordModule" [ImportLib NatMod] $ trivial n (genRecords n)

    , \n -> --12 Description: create a simple datatype with N constructors accepting no parameters
        Module "Constructors_Datatypes" [] $ trivial n [DefDataType "D" (iter n (\ i -> (nm 'C' i, con "D"))) Univ]

    , \n ->  --13 Description: creates a datatype with a single constructor accepting N parameters
        let
            decl = [DefPDataType "D" (iter n (\i -> (nm 'p' i, Univ))) [("C", PCon "D" (iter n (con . nm 'p')))] Univ]
        in Module "Parameters_Datatypes" [] $ trivial n decl

    , --14 Description: defines N variables, and uses both the first and last one in a declaration, N>=2
     \n ->
    let
        -- result = x1 + xn
        resultDef = DefTVar "result" (Just nat) $ plus (Var "x1") (vx n)

        decl = foldl (\b a -> DefTVar (nm 'x' a) (Just nat) (num a) : b) [resultDef] $ reverse [1..n]
    in Module "FirstLast_VariableModule" [ImportLib NatMod] $ trivial n decl
    , -- 15 Description: defines lots of dependent variables (10 at each level of dependency) and then use the most nested ones in a declaration
    \n -> let
    varsPerLevel = 10  -- Number of variables per level

    -- Generate variable names format x$level$ L $index$
    varName :: Natural -> Natural -> T.Text
    varName level idx = nm 'x' level `T.append` nm 'L' idx

    -- Define expressions for each variable
    genTm :: Natural -> Natural -> Tm
    genTm idx level = if level == 0 then num idx else plus (Var $ varName level idx) (num idx)

    --  sum of all xN_1 .. xN_10 + 100
    resultDef = DefTVar "result" (Just nat) $ foldl (\acc idx -> plus acc (Var $ varName n idx)) (num 100) [1..varsPerLevel]

    -- Generate DefTVar for each level
    genLevelDefs :: Natural -> [Definition]
    genLevelDefs level =
        foldl (\b a -> iter varsPerLevel (\idx -> DefTVar (varName a idx) (Just nat) (genTm idx (a-1))) ++ b) [resultDef]
        $ reverse [1..level]

    in Module "DeepDependency_VariableModule" [ImportLib NatMod] $ trivial n (genLevelDefs n)

    , \n -> let -- 16 Description: Simple datatype declaration with a specified number of indices, defined implicitly.
<<<<<<< HEAD
        decl = [DefDataType "D" [("C1", Arr (Index (genIndex 'x' n) nat) (Con ("D " ++ unwords (genIndex 'x' n))))]
=======
        decl = [DefDataType "D" [("C1", Arr (Index (genIndex 'x' n) nat) (con ("D " `T.append` T.unwords (genIndex 'x' n))))]
>>>>>>> 69eed7f8
                            (Arr (nary nat (n-1)) Univ)]
       in Module "DataImplicitIndices" [ImportLib NatMod] $ trivial n decl

    , \n -> let -- 17 Description: A file consisting of a single long line (length specified by the user).
        decl = [DefTVar "A" (Just $ con "String") $ string $ replicate (fromIntegral n) 'x']
        in Module "SingleLongLine" [ImportLib StringMod]  $ trivial n decl

    , \n ->  --18 Description: A single datatype where 'n' represents the number of 'Type' parameters, all needed for 'n' constructors
        let
            decl =  [DefPDataType "D" (iter n (\i -> (nm 'p' i, Univ)))
<<<<<<< HEAD
                                 (iter n (\ i -> (nm 'C' i,  PCon "D" (iter n (\j -> Con (nm 'p' j) )))) ) Univ]
=======
                                 (iter n (\ i -> (nm 'C' i,  PCon "D" (iter n (\j -> con (nm 'p' j) )))) ) Univ]
>>>>>>> 69eed7f8
        in Module "ConstructorsParameters_Datatypes" [] $ trivial n decl

    , \n -> let -- 19  Description: A single datatype where 'n' represents the number of indices, all needed for 'n' constructors
        decl = [DefDataType "D"
           (iter n (\ i -> (nm 'C' i, Arr (Index (genIndex 'x' i) nat)
                                          (PCon "D" $ iter n (\j -> if j <= i then con (nm 'X' j) else con "0"))
                                      ))) (Arr (nary nat (n-1)) Univ)]
        in Module "IndicesConstructors_Datatypes" [ImportLib NatMod] $ trivial n decl
    , \n -> let -- 20  Description: A single datatype where 'n' represents the number of 'Type' parameters as well as the number of indices
        decl = [DefPDataType "D" (iter n (\i -> (nm 'p' i, Univ)))
          [("C", Arr (Index (genIndex 'X' n) nat) (PCon "D" ((iter n (con . nm 'p')) ++ iter n (con . nm 'X'))))]
          (Arr (nary nat (n-1)) Univ)]
        in Module "IndicesParameters_Datatypes" [ImportLib NatMod] $ trivial n decl
    ,  \n -> --21 Description: A function pattern matching on 'n' constructors of a datatype
        let
        decl = [DefDataType "D" (iter n (\ i -> (nm 'C' i, con "D"))) Univ, --create datatype
          OpenName "D",
          DefPatt "F" [("C", con "D")] nat "C" (iter n (\i -> ([Arg (nm 'C' i) (con "D")], num i))),
          DefTVar "N" (Just nat) (genCall n)]
        genCall p = foldr (\a b -> plus (app1 "F" (con (nm 'C' a))) b)
                                        (app1 "F" (con "C1"))
          (reverse [2..p])
    in
       Module "Pattern_Matching_Datatypes" [ImportLib NatMod] $ trivial n decl
     ]


-- this is the list of expandable tests formatted as an IntMap so each test can be accessed by index
-- to access the expandable test at index i: tests ! i
tests :: IntMap (Natural -> Module)
tests = Map.fromList $ zip [1..(length _tests)] _tests<|MERGE_RESOLUTION|>--- conflicted
+++ resolved
@@ -111,13 +111,8 @@
     \n -> let
         -- Generate Record Definitions
         genRecords :: Natural -> [Definition]
-<<<<<<< HEAD
-        genRecords p = foldr (\(i,c) b -> DefRecType ("Record" ++ show i) [] ("Const" ++ show i)
-          [(nm 'f' i, c)] Univ : b) [] $ ((1,Con "Nat") : map (\i -> (i, Con ("Record" ++ show (i-1)))) [2..p])
-=======
         genRecords p = foldr (\(i,c) b -> DefRecType (mkName "Record" i) [] (mkName "Const" i)
           [(nm 'f' i, c)] Univ : b) [] $ ((1, nat) : map (\i -> (i, con (mkName "Record" (i-1)))) [2..p])
->>>>>>> 69eed7f8
 
         -- Generate Example Init
         genExample :: Natural -> Tm
@@ -166,11 +161,7 @@
         exampleInit = DefRec "example" (con $ mkName "Record" n) (mkName "Const" n) [("f1", num 1)]
         -- Generate Record Definitions
         genRecords :: Natural -> [Definition]
-<<<<<<< HEAD
-        genRecords p = foldl (\b a -> DefRecType ("Record" ++ show a) [] ("Const" ++ show a) [(nm 'f' a, nat)] Univ : b)
-=======
         genRecords p = foldl (\b a -> DefRecType (mkName "Record" a) [] (mkName "Const" a) [(nm 'f' a, nat)] Univ : b)
->>>>>>> 69eed7f8
                              [exampleInit] $ reverse [1..p]
     in Module "ChainDefFields_NonDependentRecordModule" [ImportLib NatMod] $ trivial n (genRecords n)
 
@@ -214,11 +205,7 @@
     in Module "DeepDependency_VariableModule" [ImportLib NatMod] $ trivial n (genLevelDefs n)
 
     , \n -> let -- 16 Description: Simple datatype declaration with a specified number of indices, defined implicitly.
-<<<<<<< HEAD
-        decl = [DefDataType "D" [("C1", Arr (Index (genIndex 'x' n) nat) (Con ("D " ++ unwords (genIndex 'x' n))))]
-=======
         decl = [DefDataType "D" [("C1", Arr (Index (genIndex 'x' n) nat) (con ("D " `T.append` T.unwords (genIndex 'x' n))))]
->>>>>>> 69eed7f8
                             (Arr (nary nat (n-1)) Univ)]
        in Module "DataImplicitIndices" [ImportLib NatMod] $ trivial n decl
 
@@ -229,11 +216,7 @@
     , \n ->  --18 Description: A single datatype where 'n' represents the number of 'Type' parameters, all needed for 'n' constructors
         let
             decl =  [DefPDataType "D" (iter n (\i -> (nm 'p' i, Univ)))
-<<<<<<< HEAD
-                                 (iter n (\ i -> (nm 'C' i,  PCon "D" (iter n (\j -> Con (nm 'p' j) )))) ) Univ]
-=======
                                  (iter n (\ i -> (nm 'C' i,  PCon "D" (iter n (\j -> con (nm 'p' j) )))) ) Univ]
->>>>>>> 69eed7f8
         in Module "ConstructorsParameters_Datatypes" [] $ trivial n decl
 
     , \n -> let -- 19  Description: A single datatype where 'n' represents the number of indices, all needed for 'n' constructors
