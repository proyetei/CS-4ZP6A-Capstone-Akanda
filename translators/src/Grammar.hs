--- conflicted
+++ resolved
@@ -1,9 +1,5 @@
 module Grammar (Module (..), Import (..), Definition (..), Type (..), Arg (..), Expr (..)
-<<<<<<< HEAD
   , KnownMods (..), Op (..)
-=======
-  , KnownMods (..)
->>>>>>> 2bf3fc19
   , modname
   , nat) where
 
@@ -30,25 +26,6 @@
   | DefNesFun Name (Maybe Type) [Arg] Expr
      -- ^ Constructor for nested functions
   | DefPatt Name [(Name,Type)] Type Name [([Arg], Expr)]
-<<<<<<< HEAD
-    -- ^ function name; name,type is parameters for roq; output type; name is input to match with for coq, constructors
-  | DefTVar Name Type Expr
-    -- ^ define a variable (i.e. 'let') with a type annotation
-  | DefUVar Name  Expr
-    -- ^ define a variable (i.e. 'let')
-  | DefDataType Name [(Name,Type)] Type
-    -- ^ datatype name, constructors, usually type is Set
-  | DefPDataType Name [(Name, Type)] [(Name,Type)] Type
-    -- ^ datatype name, parameters, constrcutors, overall type
-  | DefRecType Name [Arg] Name [(Name,Type)] Type
-    -- ^ [Arg] for parameters (empty list if no params), (Maybe Name) is the type constructor
-  | DefRec Name Type Name [(String, Expr)]
-    -- ^ record name, record type, possible constructor type (this auto fills in, only needed for Chain dependent constructor test)
-  | OpenName Name
-    -- ^ just for Lean, to refer to user-defined datatypes directly
-  | DefModule Module
-    -- ^ for nested modules
-=======
     -- ^ Function name; name,type is parameters for roq; output type; name is input to match with for coq, constructors
   | DefTVar Name Type Expr
     -- ^ Define a variable (i.e. 'let') with a type annotation
@@ -66,7 +43,6 @@
     -- ^ Just for Lean, to refer to user-defined datatypes directly
   | DefModule Module
     -- ^ For nested modules
->>>>>>> 2bf3fc19
 
 data Type = Con Name              -- type constructor
         | PCon Name [Type]        -- parameterized type constructor
@@ -98,10 +74,6 @@
 
 -- aliases for readability purposes
 type Name = String
-<<<<<<< HEAD
-=======
-type Op = String
->>>>>>> 2bf3fc19
 
 
 --------------------------
