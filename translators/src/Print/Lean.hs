module Print.Lean
  ( printModule
  , runLean
  , render
  ) where

<<<<<<< HEAD
import qualified Data.Text as T
import qualified Data.Text.IO as T (writeFile)
=======
import qualified Data.List.NonEmpty as NE
import qualified Data.Text as T
>>>>>>> bffeb9f9
import Prettyprinter
import Prettyprinter.Render.Text (renderStrict)

import Grammar
import Print.Generic

newtype Lean ann = Lean {get :: Doc ann}

class Keywords rep where
  import_ :: rep
  assign  :: rep
  arr     :: rep
  univ    :: rep
{-
  data_   :: rep
  rec     :: rep
-}
instance Keywords (Doc ann) where
  import_ = "import"
  assign  = ":="
  arr     = "->"
  univ    = "Type"
{-
  data_   = "data"
  rec     = "record"
-}

class TypeAnn rep where
  typeAnn :: rep -> rep -> rep
  teleCell :: rep -> rep -> rep

instance TypeAnn (Doc ann) where
  typeAnn trm typ = trm <+> ":" <+> typ
  teleCell trm typ = parens $ trm <+> ":" <+> typ

-- append an Import if needed
printWithImport :: Import -> Doc ann -> Doc ann
printWithImport (ImportLib VecMod) m = m <> import_ <+> "Init.Data.Vector" <> hardline
-- There rest are builtin
printWithImport (ImportLib NatMod) m = m
printWithImport (ImportLib StringMod) m = m
printWithImport (ImportLib ListMod) m = m

-- Print types
<<<<<<< HEAD
printTm :: Tm -> Doc ann
printTm (Univ) = univ
printTm (Arr t1 t2) = printTm t1 <+> arr <+> printTm t2
printTm (PCon t []) = pretty t
printTm (PCon "Vec" args) = "Vector" <+> hsep (map printTm args)
printTm (PCon name types) = pretty name <+> hsep (map printTm types)
printTm (DCon name types) = pretty name <+> hsep (map printTm types)
printTm (Index names ty) = braces $ typeAnn (hsep (map pretty names)) (printTm ty)
printTm (Var var) = pretty var
printTm (Paren e) = parens $ printTm e
printTm (Binary op e1 e2) = printTm e1 <+> printOp2 op <+> printTm e2
printTm (Let [] expr) = printTm expr
printTm (Let (d:[]) expr) = "let" <+> printLocalDefn d <> hardline <> printTm expr
printTm (Let (d:ds) expr) = 
  -- "let" <+> intercalate "\nlet " (map printLocalDefn (d:ds)) ++ "\n" ++ printTm expr
  vcat (map (\x -> "let" <+> printLocalDefn x) (d:ds)) <> line <>
  printTm expr
printTm (If cond thn els) = "if" <+> printTm cond <+> "then" <> hardline <> 
  indent 4 (printTm thn) <> hardline <> 
  "else" <+> printTm els
printTm (Where expr ds) = printTm expr <> hardline <>
  indent 4 ("where" <> hardline <> vsep (map printLocalDefn ds))
printTm (App fun args) = printTm fun <+> fillSep (map (group . printTm) args)
printTm (Unary o t) = parens $ printOp1 o <+> printTm t
printTm (Lit l) = printLit l


printReturnType :: Tm -> Doc ann
=======
printType :: Type -> Doc ann
printType (Univ) = univ
printType (Arr t1 t2) = printType t1 <+> arr <+> printType t2
printType (TVar t) = pretty t
printType (PCon t []) = pretty t
printType (PCon "Vec" args) = "Vector" <+> hsep (map printType args)
printType (PCon name types) = pretty name <+> hsep (map printType types)
printType (DCon name types) = pretty name <+> hsep (map printType types)
printType (Index names ty) = braces $ typeAnn (hsep (map pretty names)) (printType ty)
printType (Embed e) = printExpr e

printReturnType :: Type -> Doc ann
>>>>>>> bffeb9f9
printReturnType (PCon t []) = pretty t
printReturnType (Arr _ t) = printReturnType t
printReturnType _ = error "show not occur as a return type"

<<<<<<< HEAD
printArg :: Pretty a => Arg a Tm -> Doc ann
printArg a = teleCell (pretty $ arg a) (printTm $ argty a)
=======
printArg :: Pretty a => Arg a Type -> Doc ann
printArg a = teleCell (pretty $ arg a) (printType $ argty a)
>>>>>>> bffeb9f9

printLit :: Literal -> Doc ann
printLit (Nat n) = pretty n
printLit (Bool b) = pretty b
printLit (String str) = dquotes $ pretty str
<<<<<<< HEAD
printLit (Vec l) = "#" <> brackets (hsep $ punctuate comma (map printTm l))
printLit (List l) = brackets $ hsep $ punctuate comma (map printTm l)
=======
printLit (Vec l) = "#" <> brackets (hsep $ punctuate comma (map printExpr l))
printLit (List l) = brackets $ hsep $ punctuate comma (map printExpr l)

-- Print expressions (unchanged)
printExpr :: Expr -> Doc ann
printExpr (Constructor name) = pretty name
printExpr (Var var) = pretty var
printExpr (Paren e) = parens $ printExpr e
printExpr (Binary op e1 e2) = printExpr e1 <+> printOp2 op <+> printExpr e2
printExpr (Let [] expr) = printExpr expr
printExpr (Let (d:[]) expr) = "let" <+> printLocalDefn d <> hardline <> printExpr expr
printExpr (Let (d:ds) expr) = 
  -- "let" <+> intercalate "\nlet " (map printLocalDefn (d:ds)) ++ "\n" ++ printExpr expr
  vcat (map (\x -> "let" <+> printLocalDefn x) (d:ds)) <> line <>
  printExpr expr
printExpr (If cond thn els) = "if" <+> printExpr cond <+> "then" <> hardline <> 
  indent 4 (printExpr thn) <> hardline <> 
  "else" <+> printExpr els
printExpr (Where expr ds) = printExpr expr <> hardline <>
  indent 4 ("where" <> hardline <> vsep (map printLocalDefn ds))
printExpr (App fun args) = printExpr fun <+> fillSep (NE.toList $ NE.map (group . printExpr) args)
printExpr (Unary o t) = parens $ printOp1 o <+> printExpr t
printExpr (Lit l) = printLit l
>>>>>>> bffeb9f9

printOp1 :: Op1 -> Doc ann
printOp1 Suc = "Nat.succ"  -- use `Nat.succ` explicitly

printOp2 :: Op2 -> Doc ann
printOp2 Plus = "+"

printLocalDefn :: LocalDefn -> Doc ann
printLocalDefn (LocDefFun var Nothing args expr) =
  prettyArgs var printArg args <+> assign <+> printTm expr
printLocalDefn (LocDefFun var (Just t) args expr) =
  typeAnn (prettyArgs var printArg args) (printReturnType t) <+> assign <+> printTm expr

printDef :: [Definition] -> Definition -> Doc ann
<<<<<<< HEAD
printDef _ (DefTVar var Nothing expr) = pretty var <+> assign <+> (printTm expr)
printDef _ (DefTVar var (Just t) expr) = "def" <+> typeAnn (pretty var) (printTm t) <+>
  assign <+> printTm expr
=======
printDef _ (DefTVar var Nothing expr) = pretty var <+> assign <+> (printExpr expr)
printDef _ (DefTVar var (Just t) expr) = "def" <+> typeAnn (pretty var) (printType t) <+>
  assign <+> printExpr expr
>>>>>>> bffeb9f9
printDef _ (DefPatt var params ty _ cons) =
    "def" <+> typeAnn (pretty var) (printTm (foldr Arr ty (map snd params))) <> hardline <>
    vsep (map (\(a, e) -> pipe <+> (hsep $ map (pretty . arg) a) <+> "=>" <+> (printTm e)) cons)
printDef _ (DefDataType var args t) =
  "inductive" <+> typeAnn (pretty var) (printTm t) <+> "where" <> hardline <>
   vsep (map (\(x, y) -> pipe <+> typeAnn (pretty x) (printTm y)) args)
printDef _ (DefPDataType var params args t) =
   "inductive" <+>
       typeAnn (pretty var <+> hsep (map (\(x, y) -> teleCell (pretty x) (printTm y)) params))
       (printTm t) <+> "where" <> hardline <>
   vsep (map (\(x, y) -> pipe <+> typeAnn (pretty x) (printTm y)) args)
   -- unwords (map (\(x, y) -> parens (x ++ typedel ++ printTm y)) params) ++ typedel ++
   -- printTm t ++ " where " ++ unwords (map (\(x, y) -> "\n| " ++ x ++ typedel ++ (printTm y)) args)

-- records Def
printDef _ (DefRecType name params consName fields _) =
    "structure" <+> prettyParams <+> "where" <> hardline <>
    indent 4 (pretty consName <+> "::" <> hardline <>
    vsep (map (\(fname, ftype) -> typeAnn (pretty fname) (printTm ftype)) fields)) <>
    hardline
      where
        prettyParams = case params of
            [] -> pretty name
            _ -> pretty name <+> hsep (map (\(Arg n t) -> teleCell (pretty n) (printTm t)) params)


-- OpenLine: It takes a list of record definitions (recs) and uses it to build an open line.
-- Exclusive lean syntax needed for simplicity
printDef recs (DefRec name recType consName fields) =
    openLine <>
    typeAnn (pretty name) (printTm recType) <+> assign <+> pretty consName <+>
    hsep (map (printTm . snd) fields)
  where
    recNamesList = [ rName | DefRecType rName _ _ _ _ <- recs ]
    openLine = if null recNamesList then emptyDoc else "open" <+> hsep (map pretty recNamesList) <> hardline
printDef _ (OpenName n) = "open" <+> pretty n
printDef _ (Separator '\n' n _) = blanklines n
printDef _ (Separator c n b) =
  let s = hcat $ replicate (fromIntegral n) (pretty c) in
  if b then hardline <> s <> hardline else s


printModule :: Module -> Lean ann
printModule (Module _ imports defs) =
    let
        headers = foldr printWithImport emptyDoc imports
        ctx = [ d | d@(DefRecType _ _ _ _ _) <- defs ]  -- extract record definitions from the module
        body = vcat (map (printDef ctx) defs)
    in Lean $ if null imports then body else headers <> hardline <> body

render :: Module -> T.Text
render = renderStrict . layoutPretty defaultLayoutOptions . get . printModule

runLean :: Module -> IO()
<<<<<<< HEAD
runLean m = T.writeFile ("out/" ++ (T.unpack $ modname m) ++ ".lean") $ render m
=======
runLean m = writeFile ("out/" ++ (T.unpack $ modname m) ++ ".lean") $ render m
>>>>>>> bffeb9f9
<|MERGE_RESOLUTION|>--- conflicted
+++ resolved
@@ -4,13 +4,8 @@
   , render
   ) where
 
-<<<<<<< HEAD
 import qualified Data.Text as T
 import qualified Data.Text.IO as T (writeFile)
-=======
-import qualified Data.List.NonEmpty as NE
-import qualified Data.Text as T
->>>>>>> bffeb9f9
 import Prettyprinter
 import Prettyprinter.Render.Text (renderStrict)
 
@@ -55,7 +50,6 @@
 printWithImport (ImportLib ListMod) m = m
 
 -- Print types
-<<<<<<< HEAD
 printTm :: Tm -> Doc ann
 printTm (Univ) = univ
 printTm (Arr t1 t2) = printTm t1 <+> arr <+> printTm t2
@@ -69,12 +63,12 @@
 printTm (Binary op e1 e2) = printTm e1 <+> printOp2 op <+> printTm e2
 printTm (Let [] expr) = printTm expr
 printTm (Let (d:[]) expr) = "let" <+> printLocalDefn d <> hardline <> printTm expr
-printTm (Let (d:ds) expr) = 
+printTm (Let (d:ds) expr) =
   -- "let" <+> intercalate "\nlet " (map printLocalDefn (d:ds)) ++ "\n" ++ printTm expr
   vcat (map (\x -> "let" <+> printLocalDefn x) (d:ds)) <> line <>
   printTm expr
-printTm (If cond thn els) = "if" <+> printTm cond <+> "then" <> hardline <> 
-  indent 4 (printTm thn) <> hardline <> 
+printTm (If cond thn els) = "if" <+> printTm cond <+> "then" <> hardline <>
+  indent 4 (printTm thn) <> hardline <>
   "else" <+> printTm els
 printTm (Where expr ds) = printTm expr <> hardline <>
   indent 4 ("where" <> hardline <> vsep (map printLocalDefn ds))
@@ -84,64 +78,19 @@
 
 
 printReturnType :: Tm -> Doc ann
-=======
-printType :: Type -> Doc ann
-printType (Univ) = univ
-printType (Arr t1 t2) = printType t1 <+> arr <+> printType t2
-printType (TVar t) = pretty t
-printType (PCon t []) = pretty t
-printType (PCon "Vec" args) = "Vector" <+> hsep (map printType args)
-printType (PCon name types) = pretty name <+> hsep (map printType types)
-printType (DCon name types) = pretty name <+> hsep (map printType types)
-printType (Index names ty) = braces $ typeAnn (hsep (map pretty names)) (printType ty)
-printType (Embed e) = printExpr e
-
-printReturnType :: Type -> Doc ann
->>>>>>> bffeb9f9
 printReturnType (PCon t []) = pretty t
 printReturnType (Arr _ t) = printReturnType t
 printReturnType _ = error "show not occur as a return type"
 
-<<<<<<< HEAD
 printArg :: Pretty a => Arg a Tm -> Doc ann
 printArg a = teleCell (pretty $ arg a) (printTm $ argty a)
-=======
-printArg :: Pretty a => Arg a Type -> Doc ann
-printArg a = teleCell (pretty $ arg a) (printType $ argty a)
->>>>>>> bffeb9f9
 
 printLit :: Literal -> Doc ann
 printLit (Nat n) = pretty n
 printLit (Bool b) = pretty b
 printLit (String str) = dquotes $ pretty str
-<<<<<<< HEAD
 printLit (Vec l) = "#" <> brackets (hsep $ punctuate comma (map printTm l))
 printLit (List l) = brackets $ hsep $ punctuate comma (map printTm l)
-=======
-printLit (Vec l) = "#" <> brackets (hsep $ punctuate comma (map printExpr l))
-printLit (List l) = brackets $ hsep $ punctuate comma (map printExpr l)
-
--- Print expressions (unchanged)
-printExpr :: Expr -> Doc ann
-printExpr (Constructor name) = pretty name
-printExpr (Var var) = pretty var
-printExpr (Paren e) = parens $ printExpr e
-printExpr (Binary op e1 e2) = printExpr e1 <+> printOp2 op <+> printExpr e2
-printExpr (Let [] expr) = printExpr expr
-printExpr (Let (d:[]) expr) = "let" <+> printLocalDefn d <> hardline <> printExpr expr
-printExpr (Let (d:ds) expr) = 
-  -- "let" <+> intercalate "\nlet " (map printLocalDefn (d:ds)) ++ "\n" ++ printExpr expr
-  vcat (map (\x -> "let" <+> printLocalDefn x) (d:ds)) <> line <>
-  printExpr expr
-printExpr (If cond thn els) = "if" <+> printExpr cond <+> "then" <> hardline <> 
-  indent 4 (printExpr thn) <> hardline <> 
-  "else" <+> printExpr els
-printExpr (Where expr ds) = printExpr expr <> hardline <>
-  indent 4 ("where" <> hardline <> vsep (map printLocalDefn ds))
-printExpr (App fun args) = printExpr fun <+> fillSep (NE.toList $ NE.map (group . printExpr) args)
-printExpr (Unary o t) = parens $ printOp1 o <+> printExpr t
-printExpr (Lit l) = printLit l
->>>>>>> bffeb9f9
 
 printOp1 :: Op1 -> Doc ann
 printOp1 Suc = "Nat.succ"  -- use `Nat.succ` explicitly
@@ -156,15 +105,9 @@
   typeAnn (prettyArgs var printArg args) (printReturnType t) <+> assign <+> printTm expr
 
 printDef :: [Definition] -> Definition -> Doc ann
-<<<<<<< HEAD
 printDef _ (DefTVar var Nothing expr) = pretty var <+> assign <+> (printTm expr)
 printDef _ (DefTVar var (Just t) expr) = "def" <+> typeAnn (pretty var) (printTm t) <+>
   assign <+> printTm expr
-=======
-printDef _ (DefTVar var Nothing expr) = pretty var <+> assign <+> (printExpr expr)
-printDef _ (DefTVar var (Just t) expr) = "def" <+> typeAnn (pretty var) (printType t) <+>
-  assign <+> printExpr expr
->>>>>>> bffeb9f9
 printDef _ (DefPatt var params ty _ cons) =
     "def" <+> typeAnn (pretty var) (printTm (foldr Arr ty (map snd params))) <> hardline <>
     vsep (map (\(a, e) -> pipe <+> (hsep $ map (pretty . arg) a) <+> "=>" <+> (printTm e)) cons)
@@ -219,8 +162,4 @@
 render = renderStrict . layoutPretty defaultLayoutOptions . get . printModule
 
 runLean :: Module -> IO()
-<<<<<<< HEAD
-runLean m = T.writeFile ("out/" ++ (T.unpack $ modname m) ++ ".lean") $ render m
-=======
-runLean m = writeFile ("out/" ++ (T.unpack $ modname m) ++ ".lean") $ render m
->>>>>>> bffeb9f9
+runLean m = T.writeFile ("out/" ++ (T.unpack $ modname m) ++ ".lean") $ render m