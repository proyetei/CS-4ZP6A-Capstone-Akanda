--- conflicted
+++ resolved
@@ -67,36 +67,26 @@
 printExpr (Paren e) = parens $ printExpr e
 printExpr (Bin op e1 e2) = printExpr e1 <+> printOp op <+> printExpr e2
 printExpr (Let ds expr) = 
-<<<<<<< HEAD
   "let" <+> align (vcat (map printDef ds) <+> "in") <> line <>
   printExpr expr
-  -- "let\n    " ++ (intercalate "\n    " (map (show . printDef) ds)) ++ " in\n    " ++ printExpr expr
 printExpr (If cond thn els) =
   "if" <+> printExpr cond <+> "then" <+> printExpr thn <+> "else" <+> printExpr els
 printExpr (Where expr ds) =
   printExpr expr <> line <>
   indent 4 ("where" <> vcat (map printDef ds))
 printExpr (FunCall fun args) = pretty fun <+> (fillSep (map (group . printExpr) args))
-printExpr (VecE l) = align $ encloseSep (lparen <> lbracket) (rbracket <> rparen) lcons (map printExpr l)
-printExpr (ListE l) = encloseSep (lparen <> lbracket) (rbracket <> rparen) lcons (map (group . printExpr) l)
+printExpr (VecE l) = encloseSep emptyDoc emptyDoc (space <+> lcons <+> lparen <> rparen)
+  (map printExpr l)
+printExpr (listE l) = encloseSep emptyDoc emptyDoc (space <+> lcons <+> lparen <> rparen)
+  (map printExpr l)
+-- printExpr (VecE []) = 
+-- printExpr (VecE l@(_:_)) = parens $ intercalate " ∷ " (map printExpr l) ++ " ∷ []"
+-- printExpr (ListE []) = "[]"
+-- printExpr (ListE l@(_:_)) = parens $ intercalate " ∷ " (map printExpr l) ++ " ∷ []"
 printExpr (Suc t) = parens $ "suc" <+> printExpr t
 
 printOp :: Op -> Doc ann
 printOp Plus = "+"
-=======
-  "let\n    " ++ (intercalate "\n    " (map printDef ds)) ++ " in\n    " ++ printExpr expr
-printExpr (If cond thn els) = "if " ++ printExpr cond ++ " then " ++ printExpr thn ++ " else " ++ printExpr els
-printExpr (Where expr ds) = printExpr expr ++ "\n    where " ++ intercalate "\n    "  (map printDef ds)
-printExpr (FunCall fun args) = fun ++ " " ++ unwords (map printExpr args) -- Added case for FunCall
-printExpr (VecE []) = "[]"
-printExpr (VecE l@(_:_)) = parens $ intercalate " ∷ " (map printExpr l) ++ " ∷ []"
-printExpr (ListE []) = "[]"
-printExpr (ListE l@(_:_)) = parens $ intercalate " ∷ " (map printExpr l) ++ " ∷ []"
-printExpr (Suc t) = parens $ "suc " ++ printExpr t
-
-printOp :: Op -> String
-printOp Plus = " + "
->>>>>>> 673af55c
 
 -- Function to print variable definitions
 printDef :: Definition -> Doc ann
