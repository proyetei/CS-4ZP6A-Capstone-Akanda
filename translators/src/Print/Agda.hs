--- conflicted
+++ resolved
@@ -117,14 +117,9 @@
     let
         headers = "module " ++ name ++ " where\n" ++ unlines (map printImport imports)
         -- Concatenate all definitions
-        body = concatMap printDef defs  -- Changed foldr to concatMap to preserve order
+        body = concatMap printDef defs
 
     in line headers ++ body
-<<<<<<< HEAD
-=======
-
-printModule (File name str) = line ("module " ++ name ++ " where") ++ str
->>>>>>> 61ce1df0
 
 runAgda :: Module -> IO()
 runAgda m = do
