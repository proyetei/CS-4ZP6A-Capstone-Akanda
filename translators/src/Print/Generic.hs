--- conflicted
+++ resolved
@@ -1,19 +1,13 @@
 {-# OPTIONS_GHC -Wno-overlapping-patterns #-}
 module Print.Generic where
 
-<<<<<<< HEAD
 import Prettyprinter hiding (parens, brackets, line)
+import Numeric.Natural (Natural)
 
 -- Utilities to be shared amongst all Print modules
 prettyArgs :: Pretty b => b -> (a -> Doc ann) -> [a] -> Doc ann
 prettyArgs var pr args = if null args then pretty var else pretty var <+> hsep (map pr args)
-=======
-import Numeric.Natural (Natural)
 
-import Prettyprinter
->>>>>>> 90bd978b
-
--- Utilities to be shared amongst all Print modules
 blanklines :: Natural -> Doc ann
 blanklines n = vcat $ replicate (fromIntegral n) emptyDoc
 
