{-# OPTIONS_GHC -Wno-overlapping-patterns #-}
module Print.Generic where

<<<<<<< HEAD
import Numeric.Natural (Natural)

import Prettyprinter

-- Utilities to be shared amongst all Print modules
=======
import Prettyprinter hiding (parens, brackets, line)
import Numeric.Natural (Natural)

-- Utilities to be shared amongst all Print modules
prettyArgs :: Pretty b => b -> (a -> Doc ann) -> [a] -> Doc ann
prettyArgs var pr args = if null args then pretty var else pretty var <+> hsep (map pr args)

>>>>>>> decec42a
blanklines :: Natural -> Doc ann
blanklines n = vcat $ replicate (fromIntegral n) emptyDoc

-- (soon to be obsolete) Utilities to be shared amongst all Print modules
parens, brackets, sqbrackets, quote, line :: String -> String
parens e = "(" ++ e ++ ")"
brackets e = "{" ++ e ++ "}"
sqbrackets e = "[" ++ e ++ "]"
quote e = "\"" ++ e ++ "\""
line e = e ++ "\n"
<|MERGE_RESOLUTION|>--- conflicted
+++ resolved
@@ -1,13 +1,7 @@
 {-# OPTIONS_GHC -Wno-overlapping-patterns #-}
 module Print.Generic where
 
-<<<<<<< HEAD
-import Numeric.Natural (Natural)
-
-import Prettyprinter
-
 -- Utilities to be shared amongst all Print modules
-=======
 import Prettyprinter hiding (parens, brackets, line)
 import Numeric.Natural (Natural)
 
@@ -15,7 +9,6 @@
 prettyArgs :: Pretty b => b -> (a -> Doc ann) -> [a] -> Doc ann
 prettyArgs var pr args = if null args then pretty var else pretty var <+> hsep (map pr args)
 
->>>>>>> decec42a
 blanklines :: Natural -> Doc ann
 blanklines n = vcat $ replicate (fromIntegral n) emptyDoc
 
