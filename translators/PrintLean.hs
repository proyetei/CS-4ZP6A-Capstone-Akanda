module PrintLean (runLean) where

import Grammar

imports = "import Init.Data.Vector"

-- Print types (unchanged)
printType (Con t) = t
printType (Arr t1 t2) = printType t1 ++ " -> " ++ printType t2
printType (TVar t) = t
printType (PCon "Vec" args) = "Vector " ++ unwords (map printType args)
printType (PCon name types) = name ++ " " ++ unwords (map printType types)
printType (DCon name types exprs) = name ++ " " ++ unwords (map printType types) ++ " " ++ unwords (map printExpr exprs)
printType (Suc t) = "(Nat.succ " ++ printType t ++ ")"  -- Use `Nat.succ` explicitly
printType (Index names ty) = "{" ++ unwords names ++ " : " ++ printType ty ++ "}"

printReturnType (Con t) = t
printReturnType (Arr _ t) = printReturnType t

printArg a = "(" ++ (arg a) ++ " : " ++ (printType $ ty a) ++ ")"

-- Print expressions (unchanged)
printExpr (Var var) = var
printExpr (Int int) = show int
printExpr (Bool bool) = show bool
printExpr (String str) = str
printExpr (Paren e) = "(" ++ printExpr e ++ ") "
printExpr (Mon op e) = "(" ++ op ++ printExpr e ++ ")"
printExpr (Bin op e1 e2) = printExpr e1 ++ " " ++ op ++ " " ++ printExpr e2
printExpr (Let [] expr) = printExpr expr
printExpr (Let (d:[]) expr) = "let " ++ (printDef [] d) ++ "\n" ++ printExpr expr
printExpr (Let (d:ds) expr) = "let " ++ (foldl (\x y -> x ++ "\nlet " ++ y) (printDef [] d) $ map (printDef []) ds) ++ "\n" ++ printExpr expr
printExpr (If cond thn els) = "if " ++ printExpr cond ++ " then \n\t" ++ printExpr thn ++ "\nelse " ++ printExpr els
printExpr (Where expr ds) = printExpr expr ++ "\n\twhere " ++ foldl (\x y -> x ++ "\n\t" ++ y) "" (map (printDef []) ds)
printExpr (FunCall fun args) = fun ++ " " ++ unwords (map printExpr args)
printExpr (VecEmpty) = "#[]"  -- Lean uses `#[]` for empty vectors
printExpr (VecCons expr rest) = "⟨#[" ++ printVecElements (VecCons expr rest) ++ "], rfl⟩"
printExpr (ListEmpty) = "[]"
printExpr (ListCons expr rest) = "[" ++ printListElements (ListCons expr rest) ++ "]"
-- Helper for vectors
printVecElements :: Expr -> String
printVecElements VecEmpty = ""
printVecElements (VecCons x VecEmpty) = printExpr x
printVecElements (VecCons x xs) = printExpr x ++ ", " ++ printVecElements xs
printListElements ListEmpty = ""
printListElements (ListCons expr ListEmpty) = printExpr expr
printListElements (ListCons expr rest) = printExpr expr ++ ", " ++ printListElements rest

printDef _ (DefVar var Nothing expr) = var ++ " := " ++ printExpr expr
printDef _ (DefVar var (Just t) expr) = "def " ++ var ++ " : " ++ printType t ++ " := " ++ printExpr expr
printDef _ (DefFun var Nothing args expr) = var ++ (foldl (\x y -> x ++ " " ++ y) "" $ map arg args) ++ " := " ++ printExpr expr
printDef _ (DefFun var (Just t) args expr) = "def " ++ var ++ (foldl (\x y -> x ++ " " ++ y) "" $ map printArg args) ++ " : " ++ printType t ++ " := " ++ printExpr expr
printDef _ (DefNesFun var Nothing args expr) = var ++ " " ++ unwords (map arg args) ++ " := " ++ printExpr expr
printDef _ (DefNesFun var (Just t) args expr) = var ++ " " ++ unwords (map printArg args) ++ " : " ++ printReturnType t ++ " := " ++ printExpr expr
<<<<<<< HEAD
printDef _ (DefPatt var params ty _ cons) = 
    var ++ " : " ++ printType (foldr (\x y -> Arr x y) ty (map snd params)) ++ unwords (map (\(a,e) -> "\n| " ++ (unwords $ map (\(Arg name _) -> name) a) ++ " => " ++ printExpr e ) cons)
printDef _ (DefDataType str args t) = "inductive " ++ str ++ " where " ++ unwords (map (\(x, y) -> "\n| " ++ x ++ " : " ++ printType y) args)
=======
printDef _ (DefDataType str args t) = "inductive " ++ str ++ " : " ++ printType t ++ " where " ++ unwords (map (\(x, y) -> "\n| " ++ x ++ " : " ++ printType y) args)
>>>>>>> 51039dd3
printDef _ (DefPDataType str params args t) =
   "inductive " ++ str ++ unwords (map (\x -> " (" ++ x ++ ": Type)") params) ++ " where " ++ unwords (map (\(x, y) -> "\n| " ++ x ++ " : " ++ (printType y)) args)

-- records Def
printDef _ (DefRecType name params maybeConName fields _) =
    "structure " ++ name ++ paramsStr ++ " where\n    " ++ consName ++ " ::\n" ++
    concatMap (\(fname, ftype) -> "    " ++ fname ++ " : " ++ printType ftype ++ "\n") fields
    where
        consName = case maybeConName of
            Just conName -> conName
            Nothing -> "Const"
        paramsStr = case params of
            Just args -> " " ++ unwords (map (\(Arg n t) -> "(" ++ n ++ " : " ++ printType t ++ ")") args)
            Nothing -> ""


-- OpenLine: It takes a list of record definitions (recs) and uses it to build an open line.
-- Exclusive lean syntax needed for simplicity
printDef recs (InitRec name recType maybeConsName fields) =
    openLine ++
    name ++ " : " ++ recType ++ " := " ++ consName ++ concatMap (\(_, value) -> " " ++ printExpr value) fields
  where
    recNamesList = [ rName | DefRecType rName _ _ _ _ <- recs ]
    openLine = if null recNamesList then "" else "open " ++ unwords recNamesList ++ "\n"
    consName = case maybeConsName of
                 Just c -> c
                 Nothing -> case lookupConstructor recType recs of
                              Just conName -> conName
                              Nothing -> "Const"
                              
    lookupConstructor :: String -> [Definition] -> Maybe String
    lookupConstructor rt rs =
        case [ c | DefRecType rName _ (Just c) _ _ <- rs, rName == rt ] of
            (c:_) -> Just c
            _     -> Nothing
printDef _ (OpenName n) = "open " ++ n


printLean :: Module -> String
printLean (Module name defs) =
    let
        headers = imports
        recs = [ d | d@(DefRecType _ _ _ _ _) <- defs ]  -- extract record definitions from the module
        body = foldl (\x y -> x ++ "\n" ++ printDef recs y) "" defs
    in headers ++ "\n" ++ body
printLean (File _ str) = str

runLean :: Module -> IO()
runLean m = do
    writeFile ("out/" ++ name ++ ".lean") $ printLean m
  where 
    name = case m of 
           Module n _ -> n
           File n _ -> n<|MERGE_RESOLUTION|>--- conflicted
+++ resolved
@@ -52,13 +52,9 @@
 printDef _ (DefFun var (Just t) args expr) = "def " ++ var ++ (foldl (\x y -> x ++ " " ++ y) "" $ map printArg args) ++ " : " ++ printType t ++ " := " ++ printExpr expr
 printDef _ (DefNesFun var Nothing args expr) = var ++ " " ++ unwords (map arg args) ++ " := " ++ printExpr expr
 printDef _ (DefNesFun var (Just t) args expr) = var ++ " " ++ unwords (map printArg args) ++ " : " ++ printReturnType t ++ " := " ++ printExpr expr
-<<<<<<< HEAD
 printDef _ (DefPatt var params ty _ cons) = 
     var ++ " : " ++ printType (foldr (\x y -> Arr x y) ty (map snd params)) ++ unwords (map (\(a,e) -> "\n| " ++ (unwords $ map (\(Arg name _) -> name) a) ++ " => " ++ printExpr e ) cons)
-printDef _ (DefDataType str args t) = "inductive " ++ str ++ " where " ++ unwords (map (\(x, y) -> "\n| " ++ x ++ " : " ++ printType y) args)
-=======
 printDef _ (DefDataType str args t) = "inductive " ++ str ++ " : " ++ printType t ++ " where " ++ unwords (map (\(x, y) -> "\n| " ++ x ++ " : " ++ printType y) args)
->>>>>>> 51039dd3
 printDef _ (DefPDataType str params args t) =
    "inductive " ++ str ++ unwords (map (\x -> " (" ++ x ++ ": Type)") params) ++ " where " ++ unwords (map (\(x, y) -> "\n| " ++ x ++ " : " ++ (printType y)) args)
 
