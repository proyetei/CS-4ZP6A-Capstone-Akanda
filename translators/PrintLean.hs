--- conflicted
+++ resolved
@@ -2,13 +2,9 @@
 
 import Grammar
 
-<<<<<<< HEAD
 printImport (ImportLib "Vec") = "import Init.Data.Vector"
 printImport (ImportLib _) = ""
 printImport (ImportFun name lib) = "open import " ++ lib ++ " using (" ++ name ++ ")"
-=======
---imports = "import Init.Data.Vector"
->>>>>>> 3ffbfde3
 
 printImport (ImportLib "Vec") = "import Init.Data.Vector"
 printImport (ImportLib _) = ""
@@ -104,9 +100,5 @@
     writeFile ("out/" ++ name ++ ".lean") $ printLean m
   where 
     name = case m of 
-<<<<<<< HEAD
            Module n _ _ -> n
-=======
-           Module n _ _  -> n
->>>>>>> 3ffbfde3
            File n _ -> n