--- conflicted
+++ resolved
@@ -2,18 +2,14 @@
 
 import Grammar
     ( Arg(arg, ty),
-      Definition(DefNesFun, DefVar, DefFun, DefRecType, InitRec),
+      Definition(DefNesFun, DefVar, DefFun, DefRecType, InitRec, DefDataType),
       Expr(FunCall, Var, Int, Bool, String, Mon, Bin, Let, If, Where, VecEmpty, VecCons),
       Module(File, Module),
       Type(Arr, Con, TVar, PCon, DCon, Suc) )
 import Data.Char
 
-<<<<<<< HEAD
-imports = ""
+imports = "Require Import Coq.Vectors.Vector. \nImport VectorNotations."
 datatype = "Type"
-=======
-imports = "Require Import Coq.Vectors.Vector. \nImport VectorNotations."
->>>>>>> 3b094e0a
 
 printType (Con t) = map toLower t
 printType (Arr t1 t2) = printType t1 ++ " -> " ++ printType t2
