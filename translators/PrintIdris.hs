{-# OPTIONS_GHC -Wno-overlapping-patterns #-}
module PrintIdris (runIdris) where

import Grammar

imports = "import Data.Vect"
datatype = "Type"

printType (Con t) = t
printType (Arr t1 t2) = printType t1 ++ " -> " ++ printType t2
printType (TVar t) = t
printType (PCon "Vec" [Con baseType, size]) = "Vect " ++ printType size ++ " " ++ baseType
printType (PCon name types) = name ++ " " ++ unwords (map printType types)
printType (DCon name types exprs) = -- For dependent type constructors (like suc)
    name ++ " " ++ unwords (map printType types) ++ " " ++ unwords (map printExpr exprs)
printType (Suc t) = "(S " ++ printType t ++ ")"
<<<<<<< HEAD
printType (Index names ty) = "{" ++ unwords names ++ " : " ++ printType ty ++ "}"
=======
printType (Index names ty) = "{" ++ unwords' names ++ " : " ++ printType ty ++ "}" where
    unwords' [] = ""
    unwords' [n] = n
    unwords' names = foldl1 (\ x n -> x ++ ", " ++ n) names
>>>>>>> 51039dd3
printExpr (Var var) = var
printExpr (Int int) = show int
printExpr (Bool bool) = show bool
printExpr (String str) = str
printExpr (Paren e) = "(" ++ printExpr e ++ ") "
printExpr (Mon op e) = "(" ++ op ++ printExpr e ++ ")"
printExpr (Bin op e1 e2) = printExpr e1 ++ " "  ++ op ++ " " ++ printExpr e2
printExpr (Let [] expr) = printExpr expr -- this should never happen
printExpr (Let (d:[]) expr) = "let \n    " ++ (printDef d) ++ " in \n    " ++ printExpr expr
printExpr (Let (d:ds) expr) = "let \n    " ++ (foldl (\x y -> x ++ "\n    " ++ y) (printDef d) $ map printDef ds) ++ "\n    in \n    " ++ printExpr expr -- probably need to recursively indent blocks to make sure everything stays aligned
printExpr (If cond thn els) = "if " ++ printExpr cond ++ " then " ++ printExpr thn ++ " else " ++ printExpr els
printExpr (Where expr ds) = (++) (printExpr expr) $ (++) "\n    where " $ foldl (\x y -> x ++ "\n    " ++ y) "" $ map printDef ds
printExpr (FunCall fun args) = fun ++ " " ++ (unwords $ map printExpr args) -- Added case for FunCall
-- For vectors and lists
printExpr VecEmpty = "[]"
printExpr (VecCons x xs) = "[" ++ printVecElements (VecCons x xs) ++ "]"
printExpr ListEmpty = "[]"
printExpr (ListCons x xs) = "[" ++ printListElements (ListCons x xs) ++ "]"

printVecElements VecEmpty = ""
printVecElements (VecCons x VecEmpty) = printExpr x
printVecElements (VecCons x xs) = printExpr x ++ ", " ++ printVecElements xs
printListElements ListEmpty = ""
printListElements (ListCons x ListEmpty) = printExpr x
printListElements (ListCons x xs) = printExpr x ++ ", " ++ printListElements xs


printDef (DefVar var ty expr) = typeSig ++ var ++ " = " ++ printExpr expr where
    typeSig = case ty of
        Just t -> var ++ " : " ++ printType t ++ "\n"
        Nothing -> ""
printDef (DefFun var ty args expr) = typeSig ++ var ++ (foldl (\x y -> x ++ " " ++ y) "" $ map arg args) ++ " = " ++ printExpr expr where
    typeSig = case ty of
        Just t -> var ++ " : " ++ printType t ++ "\n    "
        Nothing -> ""
printDef (DefNesFun var Nothing args expr) = printDef (DefFun var Nothing args expr)
printDef (DefNesFun var (Just t) args expr) = printDef (DefFun var (Just t) args expr)
<<<<<<< HEAD
printDef (DefPatt var params ty _ cons) =
    var ++ " : " ++ printType (foldr (\x y -> Arr x y) ty (map snd params)) ++ unwords (map (\(a,e) -> "\n\t" ++ var ++ " " ++ (unwords $ map (\(Arg name _) -> name) a) ++ " = " ++ printExpr e ) cons)
printDef (DefDataType name cons ty) = "data " ++ name ++ " : " ++ datatype ++ " where" ++ unwords (map (\(name, t) -> "\n " ++ name ++ " : " ++ printType t) cons) ++ "\n"
=======
printDef (DefDataType name cons ty) = "data " ++ name ++ " : " ++ printType ty ++ " where" ++ unwords (map (\(name, t) -> "\n " ++ name ++ " : " ++ printType t) cons) ++ "\n"
>>>>>>> 51039dd3
printDef (DefPDataType name params cons ty) = "data " ++ name ++ " : " ++ foldr (\x y -> x ++ " -> " ++ y) datatype params ++ " where" ++ unwords (map (\(name, t) -> "\n " ++ name ++ " : " ++ printType t) cons) ++ "\n"

-- Record Defn
printDef (DefRecType name maybeParams maybeConName fields _) =
    "record " ++ name ++ paramsStr ++ " where\n    constructor " ++ consName ++ "\n" ++
    unlines (map (\(fname, ftype) -> "    " ++ fname ++ " : " ++ printType ftype) fields)
  where
    consName = case maybeConName of
                 Just conName -> conName
                 Nothing -> "Const"  -- Default constructor name if not provided
    paramsStr = case maybeParams of
                  Just args -> " " ++ unwords (map (\(Arg n t) -> "(" ++ n ++ " : " ++ printType t ++ ")") args)
                  Nothing   -> ""

printDef (InitRec name recType maybeConsName fields) =
    name ++ " : " ++ recType ++ 
    "\n" ++ name ++ " = " ++ consName ++ concatMap (\(_, value) -> " " ++ printExpr value) fields ++ "\n"
  where
    consName = case maybeConsName of
        Just c -> c
        Nothing -> case
            lookupConstructor recType of
            Just conName -> conName  -- Constructor Provided
            Nothing -> "Const"  -- Default to `Const` if no constructor is provided

    -- Lookup the constructor from defined records
    lookupConstructor :: String -> Maybe String
    lookupConstructor recType =
        case [c | DefRecType rName _ (Just c) _ _ <- definedRecords, rName == recType] of
            (c:_) -> Just c
            _ -> Nothing
printDef (OpenName _) = ""
-- Catch-all to prevent non-exhaustive errors
printDef _ = error "Unhandled case in printDef"

-- Store all defined records to check constructors
definedRecords :: [Definition]
definedRecords = []



printIdris :: Module -> String
printIdris (Module name defs) =
    let
        headers = "module Main\n" ++ imports
        body = foldl (\x y -> x ++ "\n" ++ y) "" $ map printDef defs
    in headers ++ "\n" ++ body ++ "\nmain : IO()\nmain = putStrLn \"\""

printIdris (File _ str) = str

runIdris :: Module -> IO()
runIdris m = do
    writeFile ("out/" ++ name ++ ".idr") $ printIdris m
        where
            name = case m of
                Module n _ -> n
                File n _ -> n<|MERGE_RESOLUTION|>--- conflicted
+++ resolved
@@ -14,14 +14,10 @@
 printType (DCon name types exprs) = -- For dependent type constructors (like suc)
     name ++ " " ++ unwords (map printType types) ++ " " ++ unwords (map printExpr exprs)
 printType (Suc t) = "(S " ++ printType t ++ ")"
-<<<<<<< HEAD
-printType (Index names ty) = "{" ++ unwords names ++ " : " ++ printType ty ++ "}"
-=======
 printType (Index names ty) = "{" ++ unwords' names ++ " : " ++ printType ty ++ "}" where
     unwords' [] = ""
     unwords' [n] = n
     unwords' names = foldl1 (\ x n -> x ++ ", " ++ n) names
->>>>>>> 51039dd3
 printExpr (Var var) = var
 printExpr (Int int) = show int
 printExpr (Bool bool) = show bool
@@ -59,13 +55,9 @@
         Nothing -> ""
 printDef (DefNesFun var Nothing args expr) = printDef (DefFun var Nothing args expr)
 printDef (DefNesFun var (Just t) args expr) = printDef (DefFun var (Just t) args expr)
-<<<<<<< HEAD
 printDef (DefPatt var params ty _ cons) =
     var ++ " : " ++ printType (foldr (\x y -> Arr x y) ty (map snd params)) ++ unwords (map (\(a,e) -> "\n\t" ++ var ++ " " ++ (unwords $ map (\(Arg name _) -> name) a) ++ " = " ++ printExpr e ) cons)
-printDef (DefDataType name cons ty) = "data " ++ name ++ " : " ++ datatype ++ " where" ++ unwords (map (\(name, t) -> "\n " ++ name ++ " : " ++ printType t) cons) ++ "\n"
-=======
 printDef (DefDataType name cons ty) = "data " ++ name ++ " : " ++ printType ty ++ " where" ++ unwords (map (\(name, t) -> "\n " ++ name ++ " : " ++ printType t) cons) ++ "\n"
->>>>>>> 51039dd3
 printDef (DefPDataType name params cons ty) = "data " ++ name ++ " : " ++ foldr (\x y -> x ++ " -> " ++ y) datatype params ++ " where" ++ unwords (map (\(name, t) -> "\n " ++ name ++ " : " ++ printType t) cons) ++ "\n"
 
 -- Record Defn
