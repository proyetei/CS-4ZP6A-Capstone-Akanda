{-# OPTIONS_GHC -Wno-overlapping-patterns #-}
module PrintIdris (runIdris) where

import Grammar

imports = "import Data.Vect"

printImport (ImportLib "Vec") = "import Data.Vect"
printImport (ImportLib _) = ""
printImport (ImportFun name lib) = "open import " ++ lib ++ " using (" ++ name ++ ")"
<<<<<<< HEAD

=======
>>>>>>> 3ffbfde3
datatype = "Type"

printType (Con t) = t
printType (Arr t1 t2) = printType t1 ++ " -> " ++ printType t2
printType (TVar t) = t
printType (PCon "Vec" [Con baseType, size]) = "Vect " ++ printType size ++ " " ++ baseType
printType (PCon name types) = name ++ " " ++ unwords (map printType types)
printType (DCon name [] exprs) = -- For dependent type constructors (like suc)
    name ++ " " ++ unwords (map printExpr exprs)
printType (DCon name types exprs) = -- For dependent type constructors (like suc)
    name ++ " " ++ unwords (map printType types) ++ " " ++ unwords (map printExpr exprs)
printType (Suc t) = "(S " ++ printType t ++ ")"
printType (Index names ty) = "{" ++ unwords' names ++ " : " ++ printType ty ++ "}" where
    unwords' [] = ""
    unwords' [n] = n
    unwords' names = foldl1 (\ x n -> x ++ ", " ++ n) names
printExpr (Constructor name) = name
printExpr (Var var) = var
printExpr (Int int) = show int
printExpr (Bool bool) = show bool
printExpr (String str) = str
printExpr (Paren e) = "(" ++ printExpr e ++ ")"
printExpr (Mon op e) = "(" ++ op ++ printExpr e ++ ")"
printExpr (Bin op e1 e2) = printExpr e1 ++ " "  ++ op ++ " " ++ printExpr e2
printExpr (Let [] expr) = printExpr expr -- this should never happen
printExpr (Let (d:[]) expr) = "let \n    " ++ (printDef d) ++ " in \n    " ++ printExpr expr
printExpr (Let (d:ds) expr) = "let \n    " ++ (foldl (\x y -> x ++ "\n    " ++ y) (printDef d) $ map printDef ds) ++ "\n    in \n    " ++ printExpr expr -- probably need to recursively indent blocks to make sure everything stays aligned
printExpr (If cond thn els) = "if " ++ printExpr cond ++ " then " ++ printExpr thn ++ " else " ++ printExpr els
printExpr (Where expr ds) = (++) (printExpr expr) $ (++) "\n    where " $ foldl (\x y -> x ++ "\n    " ++ y) "" $ map printDef ds
printExpr (FunCall fun args) = fun ++ " " ++ (unwords $ map printExpr args) -- Added case for FunCall
-- For vectors and lists
printExpr VecEmpty = "[]"
printExpr (VecCons x xs) = "[" ++ printVecElements (VecCons x xs) ++ "]"
printExpr ListEmpty = "[]"
printExpr (ListCons x xs) = "[" ++ printListElements (ListCons x xs) ++ "]"

printVecElements VecEmpty = ""
printVecElements (VecCons x VecEmpty) = printExpr x
printVecElements (VecCons x xs) = printExpr x ++ ", " ++ printVecElements xs
printListElements ListEmpty = ""
printListElements (ListCons x ListEmpty) = printExpr x
printListElements (ListCons x xs) = printExpr x ++ ", " ++ printListElements xs

printDef (DefVar var ty expr) = typeSig ++ var ++ " = " ++ printExpr expr where
    typeSig = case ty of
        Just t -> var ++ " : " ++ printType t ++ "\n"
        Nothing -> ""
printDef (DefFun var ty args expr) = typeSig ++ var ++ (foldl (\x y -> x ++ " " ++ y) "" $ map arg args) ++ " = " ++ printExpr expr where
    typeSig = case ty of
        Just t -> var ++ " : " ++ printType t ++ "\n    "
        Nothing -> ""
printDef (DefNesFun var Nothing args expr) = printDef (DefFun var Nothing args expr)
printDef (DefNesFun var (Just t) args expr) = printDef (DefFun var (Just t) args expr)
printDef (DefPatt var params ty _ cons) =
    var ++ " : " ++ printType (foldr (\x y -> Arr x y) ty (map snd params)) ++ unwords (map (\(a,e) -> "\n" ++ var ++ " " ++ (unwords $ map (\(Arg name _) -> name) a) ++ " = " ++ printExpr e ) cons)
printDef (DefDataType name cons ty) = "data " ++ name ++ " : " ++ printType ty ++ " where" ++ unwords (map (\(name, t) -> "\n " ++ name ++ " : " ++ printType t) cons) ++ "\n"
printDef (DefPDataType name params cons ty) = "data " ++ name ++ " : " ++ foldr (\(x, y) z -> "(" ++ x ++ " : " ++ printType y ++ ") -> " ++ z) datatype params ++ " where" ++ unwords (map (\(name, t) -> "\n " ++ name ++ " : " ++ unwords (map (\(p, _) -> p ++ " ->") params) ++ printType t) cons) ++ "\n"

-- Record Defn
printDef (DefRecType name params consName fields _) =
    "record " ++ name ++ paramsStr ++ " where\n    constructor " ++ consName ++ "\n" ++
    unlines (map (\(fname, ftype) -> "    " ++ fname ++ " : " ++ printType ftype) fields)
  where
    paramsStr = case params of
        [] -> ""
        _ -> " " ++ unwords (map (\(Arg n t) -> "(" ++ n ++ " : " ++ printType t ++ ")") params)

printDef (DefRec name recType consName fields) =
    name ++ " : " ++ printType recType ++ 
    "\n" ++ name ++ " = " ++ consName ++ concatMap (\(_, value) -> " " ++ printExpr value) fields ++ "\n"
    
printDef (OpenName _) = ""
-- Catch-all to prevent non-exhaustive errors
printDef _ = error "Unhandled case in printDef"

-- Store all defined records to check constructors
definedRecords :: [Definition]
definedRecords = []



printIdris :: Module -> String
printIdris (Module name imports defs) =
    let
        headers = "module Main\n" ++ unlines (map printImport imports)
        body = foldl (\x y -> x ++ "\n" ++ y) "" $ map printDef defs
    in headers ++ "\n" ++ body ++ "\nmain : IO()\nmain = putStrLn \"\""

printIdris (File _ str) = str

runIdris :: Module -> IO()
runIdris m = do
    writeFile ("out/" ++ name ++ ".idr") $ printIdris m
        where
            name = case m of
                Module n _ _ -> n
                File n _ -> n<|MERGE_RESOLUTION|>--- conflicted
+++ resolved
@@ -8,10 +8,7 @@
 printImport (ImportLib "Vec") = "import Data.Vect"
 printImport (ImportLib _) = ""
 printImport (ImportFun name lib) = "open import " ++ lib ++ " using (" ++ name ++ ")"
-<<<<<<< HEAD
 
-=======
->>>>>>> 3ffbfde3
 datatype = "Type"
 
 printType (Con t) = t
