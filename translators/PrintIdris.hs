--- conflicted
+++ resolved
@@ -14,7 +14,10 @@
 printType (DCon name types exprs) = -- For dependent type constructors (like suc)
     name ++ " " ++ unwords (map printType types) ++ " " ++ unwords (map printExpr exprs)
 printType (Suc t) = "(S " ++ printType t ++ ")"
-printType (Index names ty) = "{" ++ unwords names ++ " : " ++ printType ty ++ "}"
+printType (Index names ty) = "{" ++ unwords' names ++ " : " ++ printType ty ++ "}" where
+    unwords' [] = ""
+    unwords' [n] = n
+    unwords' names = foldl1 (\ x n -> x ++ ", " ++ n) names
 printExpr (Var var) = var
 printExpr (Int int) = show int
 printExpr (Bool bool) = show bool
@@ -52,12 +55,8 @@
         Nothing -> ""
 printDef (DefNesFun var Nothing args expr) = printDef (DefFun var Nothing args expr)
 printDef (DefNesFun var (Just t) args expr) = printDef (DefFun var (Just t) args expr)
-<<<<<<< HEAD
 printDef (DefDataType name cons ty) = "data " ++ name ++ " : " ++ printType ty ++ " where" ++ unwords (map (\(name, t) -> "\n " ++ name ++ " : " ++ printType t) cons) ++ "\n"
-=======
-printDef (DefDataType name cons ty) = "data " ++ name ++ " : " ++ datatype ++ " where" ++ unwords (map (\(name, t) -> "\n " ++ name ++ " : " ++ printType t) cons) ++ "\n"
 printDef (DefPDataType name params cons ty) = "data " ++ name ++ " : " ++ foldr (\x y -> x ++ " -> " ++ y) datatype params ++ " where" ++ unwords (map (\(name, t) -> "\n " ++ name ++ " : " ++ printType t) cons) ++ "\n"
->>>>>>> ec88c51c
 
 -- Record Defn
 printDef (DefRecType name maybeParams maybeConName fields _) =
